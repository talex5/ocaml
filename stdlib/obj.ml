--- conflicted
+++ resolved
@@ -79,10 +79,9 @@
 let out_of_heap_tag = 1001
 let unaligned_tag = 1002
 
-<<<<<<< HEAD
 external clone_continuation : ('a,'b) continuation -> ('a,'b) continuation =
   "caml_clone_continuation"
-=======
+
 module Closure = struct
   type info = {
     arity: int;
@@ -109,7 +108,6 @@
     assert (tag obj = closure_tag);
     info_of_raw (raw_field obj 1)
 end
->>>>>>> 5f454286
 
 module Extension_constructor =
 struct
