--- conflicted
+++ resolved
@@ -60,14 +60,10 @@
 }
 
 Build () {
-<<<<<<< HEAD
-  $MAKE world.opt
-=======
   script --return --command "$MAKE_WARN world.opt" build.log
   script --return --append --command "$MAKE_WARN ocamlnat" build.log
   echo Ensuring that all names are prefixed in the runtime
   ./tools/check-symbol-names runtime/*.a
->>>>>>> fc953474
 }
 
 Test () {
