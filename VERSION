<<<<<<< HEAD
4.10.0+multicore+dev0
=======
4.10.0+dev1-2019-10-18
>>>>>>> 4ecd0e47

# The version string is the first line of this file.
# It must be in the format described in stdlib/sys.mli<|MERGE_RESOLUTION|>--- conflicted
+++ resolved
@@ -1,8 +1,4 @@
-<<<<<<< HEAD
-4.10.0+multicore+dev0
-=======
-4.10.0+dev1-2019-10-18
->>>>>>> 4ecd0e47
+4.10.0+multicore+dev1
 
 # The version string is the first line of this file.
 # It must be in the format described in stdlib/sys.mli