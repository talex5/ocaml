(**************************************************************************)
<<<<<<< HEAD
(*                                                                     *)
(*                                OCaml                                *)
(*                                                                     *)
(*            Xavier Leroy, projet Cristal, INRIA Rocquencourt         *)
(*                                                                     *)
(*  Copyright 1996 Institut National de Recherche en Informatique et   *)
(*     en Automatique.                                                    *)
(*                                                                     *)
=======
(*                                                                        *)
(*                                 OCaml                                  *)
(*                                                                        *)
(*             Xavier Leroy, projet Cristal, INRIA Rocquencourt           *)
(*                                                                        *)
(*   Copyright 1996 Institut National de Recherche en Informatique et     *)
(*     en Automatique.                                                    *)
(*                                                                        *)
>>>>>>> 0c0884bd
(*   All rights reserved.  This file is distributed under the terms of    *)
(*   the GNU Lesser General Public License version 2.1, with the          *)
(*   special exception on linking described in the file LICENSE.          *)
(*                                                                        *)
(**************************************************************************)

(* typetexp.ml,v 1.34.4.9 2002/01/07 08:39:16 garrigue Exp *)

(* Typechecking of type expressions for the core language *)

open Asttypes
open Misc
open Parsetree
open Typedtree
open Types
open Ctype

exception Already_bound

type error =
    Unbound_type_variable of string
  | Unbound_type_constructor of Longident.t
  | Unbound_type_constructor_2 of Path.t
  | Type_arity_mismatch of Longident.t * int * int
  | Bound_type_variable of string
  | Recursive_type
  | Unbound_row_variable of Longident.t
  | Type_mismatch of (type_expr * type_expr) list
  | Alias_type_mismatch of (type_expr * type_expr) list
  | Present_has_conjunction of string
  | Present_has_no_type of string
  | Constructor_mismatch of type_expr * type_expr
  | Not_a_variant of type_expr
  | Variant_tags of string * string
  | Invalid_variable_name of string
  | Cannot_quantify of string * type_expr
  | Multiple_constraints_on_type of Longident.t
  | Repeated_method_label of string
  | Unbound_value of Longident.t
  | Unbound_constructor of Longident.t
  | Unbound_label of Longident.t
  | Unbound_module of Longident.t
  | Unbound_class of Longident.t
  | Unbound_modtype of Longident.t
  | Unbound_cltype of Longident.t
  | Ill_typed_functor_application of Longident.t
  | Illegal_reference_to_recursive_module
  | Access_functor_as_structure of Longident.t
  | Apply_structure_as_functor of Longident.t
  | Cannot_scrape_alias of Longident.t * Path.t

exception Error of Location.t * Env.t * error
exception Error_forward of Location.error


type variable_context = int * (string, type_expr) Tbl.t

(* Local definitions *)

let instance_list = Ctype.instance_list Env.empty

(* Narrowing unbound identifier errors. *)

let rec narrow_unbound_lid_error : 'a. _ -> _ -> _ -> _ -> 'a =
  fun env loc lid make_error ->
  let check_module mlid =
    try ignore (Env.lookup_module ~load:true mlid env) with
    | Not_found ->
        narrow_unbound_lid_error env loc mlid (fun lid -> Unbound_module lid)
    | Env.Recmodule ->
        raise (Error (loc, env, Illegal_reference_to_recursive_module))
  in
  begin match lid with
  | Longident.Lident _ -> ()
  | Longident.Ldot (mlid, _) ->
      check_module mlid;
      let md = Env.find_module (Env.lookup_module ~load:true mlid env) env in
      begin match Env.scrape_alias env md.md_type with
      | Mty_functor _ ->
          raise (Error (loc, env, Access_functor_as_structure mlid))
      | Mty_alias(_, p) ->
          raise (Error (loc, env, Cannot_scrape_alias(mlid, p)))
      | _ -> ()
      end
  | Longident.Lapply (flid, mlid) ->
      check_module flid;
      let fmd = Env.find_module (Env.lookup_module ~load:true flid env) env in
      begin match Env.scrape_alias env fmd.md_type with
      | Mty_signature _ ->
          raise (Error (loc, env, Apply_structure_as_functor flid))
      | Mty_alias(_, p) ->
          raise (Error (loc, env, Cannot_scrape_alias(flid, p)))
      | _ -> ()
      end;
      check_module mlid;
      let mmd = Env.find_module (Env.lookup_module ~load:true mlid env) env in
      begin match Env.scrape_alias env mmd.md_type with
      | Mty_alias(_, p) ->
          raise (Error (loc, env, Cannot_scrape_alias(mlid, p)))
      | _ ->
<<<<<<< HEAD
      raise (Error (loc, env, Ill_typed_functor_application lid))
=======
          raise (Error (loc, env, Ill_typed_functor_application lid))
>>>>>>> 0c0884bd
      end
  end;
  raise (Error (loc, env, make_error lid))

let find_component (lookup : ?loc:_ -> _) make_error env loc lid =
  try
    match lid with
    | Longident.Ldot (Longident.Lident "*predef*", s) ->
        lookup ~loc (Longident.Lident s) Env.initial_safe_string
    | _ ->
        lookup ~loc lid env
  with Not_found ->
    narrow_unbound_lid_error env loc lid make_error
  | Env.Recmodule ->
    raise (Error (loc, env, Illegal_reference_to_recursive_module))

let find_type env loc lid =
  let path =
    find_component Env.lookup_type (fun lid -> Unbound_type_constructor lid)
      env loc lid
  in
  let decl = Env.find_type path env in
  Builtin_attributes.check_deprecated loc decl.type_attributes (Path.name path);
  (path, decl)

let find_constructor =
  find_component Env.lookup_constructor (fun lid -> Unbound_constructor lid)
let find_all_constructors =
  find_component Env.lookup_all_constructors
    (fun lid -> Unbound_constructor lid)
let find_label =
  find_component Env.lookup_label (fun lid -> Unbound_label lid)
let find_all_labels =
  find_component Env.lookup_all_labels (fun lid -> Unbound_label lid)

let find_class env loc lid =
  let (path, decl) as r =
    find_component Env.lookup_class (fun lid -> Unbound_class lid) env loc lid
  in
  Builtin_attributes.check_deprecated loc decl.cty_attributes (Path.name path);
  r

let find_value env loc lid =
  Env.check_value_name (Longident.last lid) loc;
  let (path, decl) as r =
    find_component Env.lookup_value (fun lid -> Unbound_value lid) env loc lid
  in
  Builtin_attributes.check_deprecated loc decl.val_attributes (Path.name path);
  r

let lookup_module ?(load=false) env loc lid =
  find_component (fun ?loc lid env -> (Env.lookup_module ~load ?loc lid env))
<<<<<<< HEAD
      (fun lid -> Unbound_module lid) env loc lid
=======
    (fun lid -> Unbound_module lid) env loc lid
>>>>>>> 0c0884bd

let find_module env loc lid =
  let path = lookup_module ~load:true env loc lid in
  let decl = Env.find_module path env in
  (* No need to check for deprecated here, this is done in Env. *)
  (path, decl)

let find_modtype env loc lid =
  let (path, decl) as r =
    find_component Env.lookup_modtype (fun lid -> Unbound_modtype lid)
      env loc lid
  in
  Builtin_attributes.check_deprecated loc decl.mtd_attributes (Path.name path);
  r

let find_class_type env loc lid =
  let (path, decl) as r =
    find_component Env.lookup_cltype (fun lid -> Unbound_cltype lid)
      env loc lid
  in
  Builtin_attributes.check_deprecated loc decl.clty_attributes (Path.name path);
  r

let unbound_constructor_error env lid =
  narrow_unbound_lid_error env lid.loc lid.txt
    (fun lid -> Unbound_constructor lid)

let unbound_label_error env lid =
  narrow_unbound_lid_error env lid.loc lid.txt
    (fun lid -> Unbound_label lid)

(* Support for first-class modules. *)

let transl_modtype_longident = ref (fun _ -> assert false)
let transl_modtype = ref (fun _ -> assert false)

let create_package_mty fake loc env (p, l) =
  let l =
    List.sort
      (fun (s1, _t1) (s2, _t2) ->
         if s1.txt = s2.txt then
           raise (Error (loc, env, Multiple_constraints_on_type s1.txt));
         compare s1.txt s2.txt)
      l
  in
  l,
  List.fold_left
    (fun mty (s, t) ->
      let d = {ptype_name = mkloc (Longident.last s.txt) s.loc;
               ptype_params = [];
               ptype_cstrs = [];
               ptype_kind = Ptype_abstract;
               ptype_private = Asttypes.Public;
               ptype_manifest = if fake then None else Some t;
               ptype_attributes = [];
               ptype_loc = loc} in
      Ast_helper.Mty.mk ~loc
        (Pmty_with (mty, [ Pwith_type ({ txt = s.txt; loc }, d) ]))
    )
    (Ast_helper.Mty.mk ~loc (Pmty_ident p))
    l

(* Translation of type expressions *)

let type_variables = ref (Tbl.empty : (string, type_expr) Tbl.t)
let univars        = ref ([] : (string * type_expr) list)
let pre_univars    = ref ([] : type_expr list)
let used_variables = ref (Tbl.empty : (string, type_expr * Location.t) Tbl.t)

let reset_type_variables () =
  reset_global_level ();
  Ctype.reset_reified_var_counter ();
  type_variables := Tbl.empty

let narrow () =
  (increase_global_level (), !type_variables)

let widen (gl, tv) =
  restore_global_level gl;
  type_variables := tv

let strict_ident c = (c = '_' || c >= 'a' && c <= 'z' || c >= 'A' && c <= 'Z')

let validate_name = function
    None -> None
  | Some name as s ->
      if name <> "" && strict_ident name.[0] then s else None

let new_global_var ?name () =
  new_global_var ?name:(validate_name name) ()
let newvar ?name () =
  newvar ?name:(validate_name name) ()

let type_variable loc name =
  try
    Tbl.find name !type_variables
  with Not_found ->
    raise(Error(loc, Env.empty, Unbound_type_variable ("'" ^ name)))

let transl_type_param env styp =
  let loc = styp.ptyp_loc in
  match styp.ptyp_desc with
    Ptyp_any ->
      let ty = new_global_var ~name:"_" () in
        { ctyp_desc = Ttyp_any; ctyp_type = ty; ctyp_env = env;
          ctyp_loc = loc; ctyp_attributes = styp.ptyp_attributes; }
  | Ptyp_var name ->
      let ty =
        try
          if name <> "" && name.[0] = '_' then
            raise (Error (loc, Env.empty, Invalid_variable_name ("'" ^ name)));
          ignore (Tbl.find name !type_variables);
          raise Already_bound
        with Not_found ->
          let v = new_global_var ~name () in
            type_variables := Tbl.add name v !type_variables;
            v
      in
        { ctyp_desc = Ttyp_var name; ctyp_type = ty; ctyp_env = env;
          ctyp_loc = loc; ctyp_attributes = styp.ptyp_attributes; }
  | _ -> assert false

let new_pre_univar ?name () =
  let v = newvar ?name () in pre_univars := v :: !pre_univars; v

let rec swap_list = function
    x :: y :: l -> y :: x :: swap_list l
  | l -> l

type policy = Fixed | Extensible | Univars

let rec transl_type env policy styp =
  let loc = styp.ptyp_loc in
  let ctyp ctyp_desc ctyp_type =
    { ctyp_desc; ctyp_type; ctyp_env = env;
      ctyp_loc = loc; ctyp_attributes = styp.ptyp_attributes }
  in
  match styp.ptyp_desc with
    Ptyp_any ->
      let ty =
        if policy = Univars then new_pre_univar () else
          if policy = Fixed then
            raise (Error (styp.ptyp_loc, env, Unbound_type_variable "_"))
          else newvar ()
      in
      ctyp Ttyp_any ty
  | Ptyp_var name ->
    let ty =
      if name <> "" && name.[0] = '_' then
        raise (Error (styp.ptyp_loc, env, Invalid_variable_name ("'" ^ name)));
      begin try
        instance env (List.assoc name !univars)
      with Not_found -> try
        instance env (fst(Tbl.find name !used_variables))
      with Not_found ->
        let v =
          if policy = Univars then new_pre_univar ~name () else newvar ~name ()
        in
        used_variables := Tbl.add name (v, styp.ptyp_loc) !used_variables;
        v
      end
    in
    ctyp (Ttyp_var name) ty
  | Ptyp_arrow(l, st1, st2) ->
    let cty1 = transl_type env policy st1 in
    let cty2 = transl_type env policy st2 in
    let ty1 = cty1.ctyp_type in
    let ty1 =
      if Btype.is_optional l
      then newty (Tconstr(Predef.path_option,[ty1], ref Mnil))
      else ty1 in
    let ty = newty (Tarrow(l, ty1, cty2.ctyp_type, Cok)) in
    ctyp (Ttyp_arrow (l, cty1, cty2)) ty
  | Ptyp_tuple stl ->
    assert (List.length stl >= 2);
    let ctys = List.map (transl_type env policy) stl in
    let ty = newty (Ttuple (List.map (fun ctyp -> ctyp.ctyp_type) ctys)) in
    ctyp (Ttyp_tuple ctys) ty
  | Ptyp_constr(lid, stl) ->
      let (path, decl) = find_type env styp.ptyp_loc lid.txt in
      let stl =
        match stl with
        | [ {ptyp_desc=Ptyp_any} as t ] when decl.type_arity > 1 ->
            List.map (fun _ -> t) decl.type_params
        | _ -> stl
      in
      if List.length stl <> decl.type_arity then
        raise(Error(styp.ptyp_loc, env,
                    Type_arity_mismatch(lid.txt, decl.type_arity,
                                        List.length stl)));
      let args = List.map (transl_type env policy) stl in
      let params = instance_list decl.type_params in
      let unify_param =
        match decl.type_manifest with
          None -> unify_var
        | Some ty ->
            if (repr ty).level = Btype.generic_level then unify_var else unify
      in
      List.iter2
        (fun (sty, cty) ty' ->
           try unify_param env ty' cty.ctyp_type with Unify trace ->
             raise (Error(sty.ptyp_loc, env, Type_mismatch (swap_list trace))))
        (List.combine stl args) params;
      let constr =
        newconstr path (List.map (fun ctyp -> ctyp.ctyp_type) args) in
      begin try
        Ctype.enforce_constraints env constr
      with Unify trace ->
        raise (Error(styp.ptyp_loc, env, Type_mismatch trace))
      end;
      ctyp (Ttyp_constr (path, lid, args)) constr
  | Ptyp_object (fields, o) ->
      let fields =
        List.map (fun (s, a, t) -> (s, a, transl_poly_type env policy t))
          fields
      in
      let ty = newobj (transl_fields loc env policy [] o fields) in
      ctyp (Ttyp_object (fields, o)) ty
  | Ptyp_class(lid, stl) ->
      let (path, decl, _is_variant) =
        try
          let path = Env.lookup_type lid.txt env in
          let decl = Env.find_type path env in
          let rec check decl =
            match decl.type_manifest with
              None -> raise Not_found
            | Some ty ->
                match (repr ty).desc with
                  Tvariant row when Btype.static_row row -> ()
                | Tconstr (path, _, _) ->
                    check (Env.find_type path env)
                | _ -> raise Not_found
          in check decl;
          Location.prerr_warning styp.ptyp_loc
            (Warnings.Deprecated "old syntax for polymorphic variant type");
          (path, decl,true)
        with Not_found -> try
          let lid2 =
            match lid.txt with
              Longident.Lident s     -> Longident.Lident ("#" ^ s)
            | Longident.Ldot(r, s)   -> Longident.Ldot (r, "#" ^ s)
            | Longident.Lapply(_, _) -> fatal_error "Typetexp.transl_type"
          in
          let path = Env.lookup_type lid2 env in
          let decl = Env.find_type path env in
          (path, decl, false)
        with Not_found ->
          ignore (find_class env styp.ptyp_loc lid.txt); assert false
      in
      if List.length stl <> decl.type_arity then
        raise(Error(styp.ptyp_loc, env,
                    Type_arity_mismatch(lid.txt, decl.type_arity,
                                        List.length stl)));
      let args = List.map (transl_type env policy) stl in
      let params = instance_list decl.type_params in
      List.iter2
        (fun (sty, cty) ty' ->
           try unify_var env ty' cty.ctyp_type with Unify trace ->
             raise (Error(sty.ptyp_loc, env, Type_mismatch (swap_list trace))))
        (List.combine stl args) params;
        let ty_args = List.map (fun ctyp -> ctyp.ctyp_type) args in
      let ty =
        try Ctype.expand_head env (newconstr path ty_args)
        with Unify trace ->
          raise (Error(styp.ptyp_loc, env, Type_mismatch trace))
      in
      let ty = match ty.desc with
        Tvariant row ->
          let row = Btype.row_repr row in
          let fields =
            List.map
              (fun (l,f) -> l,
                match Btype.row_field_repr f with
                | Rpresent (Some ty) ->
                    Reither(false, [ty], false, ref None)
                | Rpresent None ->
                    Reither (true, [], false, ref None)
                | _ -> f)
              row.row_fields
          in
          let row = { row_closed = true; row_fields = fields;
                      row_bound = (); row_name = Some (path, ty_args);
                      row_fixed = false; row_more = newvar () } in
          let static = Btype.static_row row in
          let row =
            if static then { row with row_more = newty Tnil }
            else if policy <> Univars then row
            else { row with row_more = new_pre_univar () }
          in
          newty (Tvariant row)
      | Tobject (fi, _) ->
          let _, tv = flatten_fields fi in
          if policy = Univars then pre_univars := tv :: !pre_univars;
          ty
      | _ ->
          assert false
      in
      ctyp (Ttyp_class (path, lid, args)) ty
  | Ptyp_alias(st, alias) ->
      let cty =
        try
          let t =
            try List.assoc alias !univars
            with Not_found ->
              instance env (fst(Tbl.find alias !used_variables))
          in
          let ty = transl_type env policy st in
          begin try unify_var env t ty.ctyp_type with Unify trace ->
            let trace = swap_list trace in
            raise(Error(styp.ptyp_loc, env, Alias_type_mismatch trace))
          end;
          ty
        with Not_found ->
          if !Clflags.principal then begin_def ();
          let t = newvar () in
          used_variables := Tbl.add alias (t, styp.ptyp_loc) !used_variables;
          let ty = transl_type env policy st in
          begin try unify_var env t ty.ctyp_type with Unify trace ->
            let trace = swap_list trace in
            raise(Error(styp.ptyp_loc, env, Alias_type_mismatch trace))
          end;
          if !Clflags.principal then begin
            end_def ();
            generalize_structure t;
          end;
          let t = instance env t in
          let px = Btype.proxy t in
          begin match px.desc with
          | Tvar None -> Btype.log_type px; px.desc <- Tvar (Some alias)
          | Tunivar None -> Btype.log_type px; px.desc <- Tunivar (Some alias)
          | _ -> ()
          end;
          { ty with ctyp_type = t }
      in
      ctyp (Ttyp_alias (cty, alias)) cty.ctyp_type
  | Ptyp_variant(fields, closed, present) ->
      let name = ref None in
      let mkfield l f =
        newty (Tvariant {row_fields=[l,f]; row_more=newvar();
                         row_bound=(); row_closed=true;
                         row_fixed=false; row_name=None}) in
      let hfields = Hashtbl.create 17 in
      let add_typed_field loc l f =
        let h = Btype.hash_variant l in
        try
          let (l',f') = Hashtbl.find hfields h in
          (* Check for tag conflicts *)
          if l <> l' then raise(Error(styp.ptyp_loc, env, Variant_tags(l, l')));
          let ty = mkfield l f and ty' = mkfield l f' in
          if equal env false [ty] [ty'] then () else
          try unify env ty ty'
          with Unify _trace ->
            raise(Error(loc, env, Constructor_mismatch (ty,ty')))
        with Not_found ->
          Hashtbl.add hfields h (l,f)
      in
      let add_field = function
          Rtag (l, attrs, c, stl) ->
            name := None;
            let tl = List.map (transl_type env policy) stl in
            let f = match present with
              Some present when not (List.mem l present) ->
                let ty_tl = List.map (fun cty -> cty.ctyp_type) tl in
                Reither(c, ty_tl, false, ref None)
            | _ ->
                if List.length stl > 1 || c && stl <> [] then
                  raise(Error(styp.ptyp_loc, env, Present_has_conjunction l));
                match tl with [] -> Rpresent None
                | st :: _ ->
                      Rpresent (Some st.ctyp_type)
            in
            add_typed_field styp.ptyp_loc l f;
              Ttag (l,attrs,c,tl)
        | Rinherit sty ->
            let cty = transl_type env policy sty in
            let ty = cty.ctyp_type in
            let nm =
              match repr cty.ctyp_type with
                {desc=Tconstr(p, tl, _)} -> Some(p, tl)
              | _                        -> None
            in
            begin try
              (* Set name if there are no fields yet *)
              Hashtbl.iter (fun _ _ -> raise Exit) hfields;
              name := nm
            with Exit ->
              (* Unset it otherwise *)
              name := None
            end;
            let fl = match expand_head env cty.ctyp_type, nm with
              {desc=Tvariant row}, _ when Btype.static_row row ->
                let row = Btype.row_repr row in
                row.row_fields
            | {desc=Tvar _}, Some(p, _) ->
                raise(Error(sty.ptyp_loc, env, Unbound_type_constructor_2 p))
            | _ ->
                raise(Error(sty.ptyp_loc, env, Not_a_variant ty))
            in
            List.iter
              (fun (l, f) ->
                let f = match present with
                  Some present when not (List.mem l present) ->
                    begin match f with
                      Rpresent(Some ty) ->
                        Reither(false, [ty], false, ref None)
                    | Rpresent None ->
                        Reither(true, [], false, ref None)
                    | _ ->
                        assert false
                    end
                | _ -> f
                in
                add_typed_field sty.ptyp_loc l f)
              fl;
              Tinherit cty
      in
      let tfields = List.map add_field fields in
      let fields = Hashtbl.fold (fun _ p l -> p :: l) hfields [] in
      begin match present with None -> ()
      | Some present ->
          List.iter
            (fun l -> if not (List.mem_assoc l fields) then
              raise(Error(styp.ptyp_loc, env, Present_has_no_type l)))
            present
      end;
      let row =
        { row_fields = List.rev fields; row_more = newvar ();
          row_bound = (); row_closed = (closed = Closed);
          row_fixed = false; row_name = !name } in
      let static = Btype.static_row row in
      let row =
        if static then { row with row_more = newty Tnil }
        else if policy <> Univars then row
        else { row with row_more = new_pre_univar () }
      in
      let ty = newty (Tvariant row) in
      ctyp (Ttyp_variant (tfields, closed, present)) ty
   | Ptyp_poly(vars, st) ->
      begin_def();
      let new_univars = List.map (fun name -> name, newvar ~name ()) vars in
      let old_univars = !univars in
      univars := new_univars @ !univars;
      let cty = transl_type env policy st in
      let ty = cty.ctyp_type in
      univars := old_univars;
      end_def();
      generalize ty;
      let ty_list =
        List.fold_left
          (fun tyl (name, ty1) ->
            let v = Btype.proxy ty1 in
            if deep_occur v ty then begin
              match v.desc with
                Tvar name when v.level = Btype.generic_level ->
                  v.desc <- Tunivar name;
                  v :: tyl
              | _ ->
                raise (Error (styp.ptyp_loc, env, Cannot_quantify (name, v)))
            end else tyl)
          [] new_univars
      in
      let ty' = Btype.newgenty (Tpoly(ty, List.rev ty_list)) in
      unify_var env (newvar()) ty';
      ctyp (Ttyp_poly (vars, cty)) ty'
  | Ptyp_package (p, l) ->
      let l, mty = create_package_mty true styp.ptyp_loc env (p, l) in
      let z = narrow () in
      let mty = !transl_modtype env mty in
      widen z;
      let ptys = List.map (fun (s, pty) ->
                             s, transl_type env policy pty
                          ) l in
      let path = !transl_modtype_longident styp.ptyp_loc env p.txt in
      let ty = newty (Tpackage (path,
                       List.map (fun (s, _pty) -> s.txt) l,
                       List.map (fun (_,cty) -> cty.ctyp_type) ptys))
      in
      ctyp (Ttyp_package {
            pack_path = path;
            pack_type = mty.mty_type;
            pack_fields = ptys;
            pack_txt = p;
           }) ty
  | Ptyp_extension ext ->
      raise (Error_forward (Builtin_attributes.error_of_extension ext))

and transl_poly_type env policy t =
  transl_type env policy (Ast_helper.Typ.force_poly t)

and transl_fields loc env policy seen o =
  function
    [] ->
      begin match o, policy with
      | Closed, _ -> newty Tnil
      | Open, Univars -> new_pre_univar ()
      | Open, _ -> newvar ()
      end
  | (s, _attrs, ty1) :: l ->
      if List.mem s seen then raise (Error (loc, env, Repeated_method_label s));
      let ty2 = transl_fields loc env policy (s :: seen) o l in
      newty (Tfield (s, Fpresent, ty1.ctyp_type, ty2))

(* Make the rows "fixed" in this type, to make universal check easier *)
let rec make_fixed_univars ty =
  let ty = repr ty in
  if ty.level >= Btype.lowest_level then begin
    Btype.mark_type_node ty;
    match ty.desc with
    | Tvariant row ->
        let row = Btype.row_repr row in
        if Btype.is_Tunivar (Btype.row_more row) then
          ty.desc <- Tvariant
              {row with row_fixed=true;
               row_fields = List.map
                 (fun (s,f as p) -> match Btype.row_field_repr f with
                   Reither (c, tl, _m, r) -> s, Reither (c, tl, true, r)
                 | _ -> p)
                 row.row_fields};
        Btype.iter_row make_fixed_univars row
    | _ ->
        Btype.iter_type_expr make_fixed_univars ty
  end

let make_fixed_univars ty =
  make_fixed_univars ty;
  Btype.unmark_type ty

let create_package_mty = create_package_mty false

let globalize_used_variables env fixed =
  let r = ref [] in
  Tbl.iter
    (fun name (ty, loc) ->
      let v = new_global_var () in
      let snap = Btype.snapshot () in
      if try unify env v ty; true with _ -> Btype.backtrack snap; false
      then try
        r := (loc, v,  Tbl.find name !type_variables) :: !r
      with Not_found ->
        if fixed && Btype.is_Tvar (repr ty) then
          raise(Error(loc, env, Unbound_type_variable ("'"^name)));
        let v2 = new_global_var () in
        r := (loc, v, v2) :: !r;
        type_variables := Tbl.add name v2 !type_variables)
    !used_variables;
  used_variables := Tbl.empty;
  fun () ->
    List.iter
      (function (loc, t1, t2) ->
        try unify env t1 t2 with Unify trace ->
          raise (Error(loc, env, Type_mismatch trace)))
      !r

let transl_simple_type env fixed styp =
  univars := []; used_variables := Tbl.empty;
  let typ = transl_type env (if fixed then Fixed else Extensible) styp in
  globalize_used_variables env fixed ();
  make_fixed_univars typ.ctyp_type;
  typ

let transl_simple_type_univars env styp =
  univars := []; used_variables := Tbl.empty; pre_univars := [];
  begin_def ();
  let typ = transl_type env Univars styp in
  (* Only keep already global variables in used_variables *)
  let new_variables = !used_variables in
  used_variables := Tbl.empty;
  Tbl.iter
    (fun name p ->
      if Tbl.mem name !type_variables then
        used_variables := Tbl.add name p !used_variables)
    new_variables;
  globalize_used_variables env false ();
  end_def ();
  generalize typ.ctyp_type;
  let univs =
    List.fold_left
      (fun acc v ->
        let v = repr v in
        match v.desc with
          Tvar name when v.level = Btype.generic_level ->
            v.desc <- Tunivar name; v :: acc
        | _ -> acc)
      [] !pre_univars
  in
  make_fixed_univars typ.ctyp_type;
    { typ with ctyp_type =
        instance env (Btype.newgenty (Tpoly (typ.ctyp_type, univs))) }

let transl_simple_type_delayed env styp =
  univars := []; used_variables := Tbl.empty;
  let typ = transl_type env Extensible styp in
  make_fixed_univars typ.ctyp_type;
  (typ, globalize_used_variables env false)

let transl_type_scheme env styp =
  reset_type_variables();
  begin_def();
  let typ = transl_simple_type env false styp in
  end_def();
  generalize typ.ctyp_type;
  typ


(* Error report *)

open Format
open Printtyp

let spellcheck ppf fold env lid =
  let choices ~path name =
    let env = fold (fun x xs -> x::xs) path env [] in
    Misc.spellcheck env name in
  match lid with
    | Longident.Lapply _ -> ()
    | Longident.Lident s ->
       Misc.did_you_mean ppf (fun () -> choices ~path:None s)
    | Longident.Ldot (r, s) ->
       Misc.did_you_mean ppf (fun () -> choices ~path:(Some r) s)

let fold_descr fold get_name f = fold (fun descr acc -> f (get_name descr) acc)
let fold_simple fold4 f = fold4 (fun name _path _descr acc -> f name acc)

let fold_values = fold_simple Env.fold_values
let fold_types = fold_simple Env.fold_types
let fold_modules = fold_simple Env.fold_modules
let fold_constructors = fold_descr Env.fold_constructors (fun d -> d.cstr_name)
let fold_labels = fold_descr Env.fold_labels (fun d -> d.lbl_name)
let fold_classs = fold_simple Env.fold_classs
let fold_modtypes = fold_simple Env.fold_modtypes
let fold_cltypes = fold_simple Env.fold_cltypes

let report_error env ppf = function
  | Unbound_type_variable name ->
     (* we don't use "spellcheck" here: the function that raises this
        error seems not to be called anywhere, so it's unclear how it
        should be handled *)
    fprintf ppf "Unbound type parameter %s@." name
  | Unbound_type_constructor lid ->
    fprintf ppf "Unbound type constructor %a" longident lid;
    spellcheck ppf fold_types env lid;
  | Unbound_type_constructor_2 p ->
    fprintf ppf "The type constructor@ %a@ is not yet completely defined"
      path p
  | Type_arity_mismatch(lid, expected, provided) ->
    fprintf ppf
      "@[The type constructor %a@ expects %i argument(s),@ \
        but is here applied to %i argument(s)@]"
      longident lid expected provided
  | Bound_type_variable name ->
    fprintf ppf "Already bound type parameter '%s" name
  | Recursive_type ->
    fprintf ppf "This type is recursive"
  | Unbound_row_variable lid ->
      (* we don't use "spellcheck" here: this error is not raised
         anywhere so it's unclear how it should be handled *)
      fprintf ppf "Unbound row variable in #%a" longident lid
  | Type_mismatch trace ->
      Printtyp.report_unification_error ppf Env.empty trace
        (function ppf ->
           fprintf ppf "This type")
        (function ppf ->
           fprintf ppf "should be an instance of type")
  | Alias_type_mismatch trace ->
      Printtyp.report_unification_error ppf Env.empty trace
        (function ppf ->
           fprintf ppf "This alias is bound to type")
        (function ppf ->
           fprintf ppf "but is used as an instance of type")
  | Present_has_conjunction l ->
      fprintf ppf "The present constructor %s has a conjunctive type" l
  | Present_has_no_type l ->
      fprintf ppf "The present constructor %s has no type" l
  | Constructor_mismatch (ty, ty') ->
      wrap_printing_env env (fun ()  ->
        Printtyp.reset_and_mark_loops_list [ty; ty'];
        fprintf ppf "@[<hov>%s %a@ %s@ %a@]"
          "This variant type contains a constructor"
          Printtyp.type_expr ty
          "which should be"
          Printtyp.type_expr ty')
  | Not_a_variant ty ->
      Printtyp.reset_and_mark_loops ty;
      fprintf ppf "@[The type %a@ is not a polymorphic variant type@]"
        Printtyp.type_expr ty;
      begin match ty.desc with
        | Tvar (Some s) ->
           (* PR#7012: help the user that wrote 'Foo instead of `Foo *)
           Misc.did_you_mean ppf (fun () -> ["`" ^ s])
        | _ -> ()
      end
  | Variant_tags (lab1, lab2) ->
      fprintf ppf
        "@[Variant tags `%s@ and `%s have the same hash value.@ %s@]"
        lab1 lab2 "Change one of them."
  | Invalid_variable_name name ->
      fprintf ppf "The type variable name %s is not allowed in programs" name
  | Cannot_quantify (name, v) ->
      fprintf ppf
        "@[<hov>The universal type variable '%s cannot be generalized:@ %s.@]"
        name
        (if Btype.is_Tvar v then "it escapes its scope" else
         if Btype.is_Tunivar v then "it is already bound to another variable"
         else "it is not a variable")
  | Multiple_constraints_on_type s ->
      fprintf ppf "Multiple constraints for type %a" longident s
  | Repeated_method_label s ->
      fprintf ppf "@[This is the second method `%s' of this object type.@ %s@]"
        s "Multiple occurrences are not allowed."
  | Unbound_value lid ->
      fprintf ppf "Unbound value %a" longident lid;
      spellcheck ppf fold_values env lid;
  | Unbound_module lid ->
      fprintf ppf "Unbound module %a" longident lid;
      spellcheck ppf fold_modules env lid;
  | Unbound_constructor lid ->
      fprintf ppf "Unbound constructor %a" longident lid;
      spellcheck ppf fold_constructors env lid;
  | Unbound_label lid ->
      fprintf ppf "Unbound record field %a" longident lid;
      spellcheck ppf fold_labels env lid;
  | Unbound_class lid ->
      fprintf ppf "Unbound class %a" longident lid;
      spellcheck ppf fold_classs env lid;
  | Unbound_modtype lid ->
      fprintf ppf "Unbound module type %a" longident lid;
      spellcheck ppf fold_modtypes env lid;
  | Unbound_cltype lid ->
      fprintf ppf "Unbound class type %a" longident lid;
      spellcheck ppf fold_cltypes env lid;
  | Ill_typed_functor_application lid ->
      fprintf ppf "Ill-typed functor application %a" longident lid
  | Illegal_reference_to_recursive_module ->
      fprintf ppf "Illegal recursive module reference"
  | Access_functor_as_structure lid ->
      fprintf ppf "The module %a is a functor, not a structure" longident lid
  | Apply_structure_as_functor lid ->
      fprintf ppf "The module %a is a structure, not a functor" longident lid
  | Cannot_scrape_alias(lid, p) ->
      fprintf ppf
        "The module %a is an alias for module %a, which is missing"
        longident lid path p

let () =
  Location.register_error_of_exn
    (function
      | Error (loc, env, err) ->
        Some (Location.error_of_printer loc (report_error env) err)
      | Error_forward err ->
        Some err
      | _ ->
        None
    )<|MERGE_RESOLUTION|>--- conflicted
+++ resolved
@@ -1,14 +1,4 @@
 (**************************************************************************)
-<<<<<<< HEAD
-(*                                                                     *)
-(*                                OCaml                                *)
-(*                                                                     *)
-(*            Xavier Leroy, projet Cristal, INRIA Rocquencourt         *)
-(*                                                                     *)
-(*  Copyright 1996 Institut National de Recherche en Informatique et   *)
-(*     en Automatique.                                                    *)
-(*                                                                     *)
-=======
 (*                                                                        *)
 (*                                 OCaml                                  *)
 (*                                                                        *)
@@ -17,7 +7,6 @@
 (*   Copyright 1996 Institut National de Recherche en Informatique et     *)
 (*     en Automatique.                                                    *)
 (*                                                                        *)
->>>>>>> 0c0884bd
 (*   All rights reserved.  This file is distributed under the terms of    *)
 (*   the GNU Lesser General Public License version 2.1, with the          *)
 (*   special exception on linking described in the file LICENSE.          *)
@@ -118,11 +107,7 @@
       | Mty_alias(_, p) ->
           raise (Error (loc, env, Cannot_scrape_alias(mlid, p)))
       | _ ->
-<<<<<<< HEAD
-      raise (Error (loc, env, Ill_typed_functor_application lid))
-=======
           raise (Error (loc, env, Ill_typed_functor_application lid))
->>>>>>> 0c0884bd
       end
   end;
   raise (Error (loc, env, make_error lid))
@@ -175,11 +160,7 @@
 
 let lookup_module ?(load=false) env loc lid =
   find_component (fun ?loc lid env -> (Env.lookup_module ~load ?loc lid env))
-<<<<<<< HEAD
-      (fun lid -> Unbound_module lid) env loc lid
-=======
     (fun lid -> Unbound_module lid) env loc lid
->>>>>>> 0c0884bd
 
 let find_module env loc lid =
   let path = lookup_module ~load:true env loc lid in
