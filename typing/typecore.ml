--- conflicted
+++ resolved
@@ -4733,17 +4733,13 @@
   ) half_typed_cases;
   (* type bodies *)
   let in_function = if List.length caselist = 1 then in_function else None in
-<<<<<<< HEAD
   let half_typed_cases_cont_list =
     match conts with
     | None -> List.map (fun x -> (x, None)) half_typed_cases
     | Some conts ->
         List.map2 (fun x cont -> (x, cont)) half_typed_cases conts
   in
-  let mk_cases interbranch_propagation =
-=======
   let cases =
->>>>>>> 29e59c96
     List.map
       (fun ({ typed_pat = pat; branch_env = ext_env; pat_vars = pvs; unpacks;
              untyped_case = {pc_lhs = _; pc_guard; pc_rhs};
