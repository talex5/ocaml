--- conflicted
+++ resolved
@@ -350,11 +350,7 @@
     work -= large_alloc_sweep(local);
   }
 
-<<<<<<< HEAD
-#if DEBUG
-=======
 #ifdef DEBUG
->>>>>>> 8729f8c1
   if (work > 0) {
     /* sweeping is complete, check everything worked */
     verify_swept(local);
