/***********************************************************************/
/*                                                                     */
/*                           Objective Caml                            */
/*                                                                     */
/*            Xavier Leroy, projet Cristal, INRIA Rocquencourt         */
/*                                                                     */
/*  Copyright 1996 Institut National de Recherche en Informatique et   */
/*  en Automatique.  All rights reserved.  This file is distributed    */
/*  under the terms of the GNU Library General Public License, with    */
/*  the special exception on linking described in file ../LICENSE.     */
/*                                                                     */
/***********************************************************************/

/* $Id$ */

/* Operations on objects */

#include <string.h>
#include "alloc.h"
#include "fail.h"
#include "gc.h"
#include "interp.h"
#include "major_gc.h"
#include "memory.h"
#include "minor_gc.h"
#include "misc.h"
#include "mlvalues.h"
#include "prims.h"

CAMLprim value caml_static_alloc(value size)
{
  return (value) caml_stat_alloc((asize_t) Long_val(size));
}

CAMLprim value caml_static_free(value blk)
{
  caml_stat_free((void *) blk);
  return Val_unit;
}

/* signal to the interpreter machinery that a bytecode is no more
   needed (before freeing it) - this might be useful for a JIT
   implementation */

CAMLprim value caml_static_release_bytecode(value blk, value size)
{
#ifndef NATIVE_CODE
  caml_release_bytecode((code_t) blk, (asize_t) Long_val(size));
#else
  caml_failwith("Meta.static_release_bytecode impossible with native code");
#endif
  return Val_unit;
}


CAMLprim value caml_static_resize(value blk, value new_size)
{
  return (value) caml_stat_resize((char *) blk, (asize_t) Long_val(new_size));
}

CAMLprim value caml_obj_is_block(value arg)
{
  return Val_bool(Is_block(arg));
}

CAMLprim value caml_obj_tag(value arg)
{
  if (Is_long (arg)){
    return Val_int (1000);   /* int_tag */
  }else if ((long) arg & (sizeof (value) - 1)){
    return Val_int (1002);   /* unaligned_tag */
  }else if (Is_in_value_area (arg)){
    return Val_int(Tag_val(arg));
  }else{
    return Val_int (1001);   /* out_of_heap_tag */
  }
}

CAMLprim value caml_obj_set_tag (value arg, value new_tag)
{
  Tag_val (arg) = Int_val (new_tag);
  return Val_unit;
}

CAMLprim value caml_obj_block(value tag, value size)
{
  value res;
  mlsize_t sz, i;
  tag_t tg;

  sz = Long_val(size);
  tg = Long_val(tag);
  if (sz == 0) return Atom(tg);
  res = caml_alloc(sz, tg);
  for (i = 0; i < sz; i++)
    Field(res, i) = Val_long(0);

  return res;
}

CAMLprim value caml_obj_dup(value arg)
{
  CAMLparam1 (arg);
  CAMLlocal1 (res);
  mlsize_t sz, i;
  tag_t tg;

  sz = Wosize_val(arg);
  if (sz == 0) CAMLreturn (arg);
  tg = Tag_val(arg);
  if (tg >= No_scan_tag) {
    res = caml_alloc(sz, tg);
    memcpy(Bp_val(res), Bp_val(arg), sz * sizeof(value));
  } else if (sz <= Max_young_wosize) {
    res = caml_alloc_small(sz, tg);
    for (i = 0; i < sz; i++) Field(res, i) = Field(arg, i);
  } else {
    res = caml_alloc_shr(sz, tg);
    for (i = 0; i < sz; i++) caml_initialize(&Field(res, i), Field(arg, i));
  }
  CAMLreturn (res);
}

/* Shorten the given block to the given size and return void.
   Raise Invalid_argument if the given size is less than or equal
   to 0 or greater than the current size.

   algorithm:
   Change the length field of the header.  Make up a white object
   with the leftover part of the object: this is needed in the major
   heap and harmless in the minor heap.
*/
CAMLprim value caml_obj_truncate (value v, value newsize)
{
  mlsize_t new_wosize = Long_val (newsize);
  header_t hd = Hd_val (v);
  tag_t tag = Tag_hd (hd);
  color_t color = Color_hd (hd);
  mlsize_t wosize = Wosize_hd (hd);
  mlsize_t i;

  if (tag == Double_array_tag) new_wosize *= Double_wosize;  /* PR#156 */

  if (new_wosize <= 0 || new_wosize > wosize){
    caml_invalid_argument ("Obj.truncate");
  }
  if (new_wosize == wosize) return Val_unit;
  /* PR#61: since we're about to lose our references to the elements
     beyond new_wosize in v, erase them explicitly so that the GC
     can darken them as appropriate. */
  if (tag < No_scan_tag) {
    for (i = new_wosize; i < wosize; i++){
      caml_modify(&Field(v, i), Val_unit);
#ifdef DEBUG
      Field (v, i) = Debug_free_truncate;
#endif
    }
  }
  /* We must use an odd tag for the header of the leftovers so it does not
     look like a pointer because there may be some references to it in
     ref_table. */
  Field (v, new_wosize) =
    Make_header (Wosize_whsize (wosize-new_wosize), 1, Caml_white);
  Hd_val (v) = Make_header (new_wosize, tag, color);
  return Val_unit;
}

CAMLprim value caml_obj_add_offset (value v, value offset)
{
<<<<<<< HEAD
  return v + Int32_val (offset);
=======
  return v + (unsigned long) Int32_val (offset);
>>>>>>> 47c6b518
}

/* The following functions are used in stdlib/lazy.ml.
   They are not written in O'Caml because they must be atomic with respect
   to the GC.
 */

CAMLprim value caml_lazy_follow_forward (value v)
{
  if (Is_block (v) && Is_in_value_area(v)
      && Tag_val (v) == Forward_tag){
    return Forward_val (v);
  }else{
    return v;
  }
}

CAMLprim value caml_lazy_make_forward (value v)
{
  CAMLparam1 (v);
  CAMLlocal1 (res);

  res = caml_alloc_small (1, Forward_tag);
  Modify (&Field (res, 0), v);
  CAMLreturn (res);
}

/* For mlvalues.h and camlinternalOO.ml
   See also GETPUBMET in interp.c
 */

CAMLprim value caml_get_public_method (value obj, value tag)
{
  value meths = Field (obj, 0);
  int li = 3, hi = Field(meths,0), mi;
  while (li < hi) {
    mi = ((li+hi) >> 1) | 1;
    if (tag < Field(meths,mi)) hi = mi-2;
    else li = mi;
  }
  /* return 0 if tag is not there */
  return (tag == Field(meths,li) ? Field (meths, li-1) : 0);
}

/* these two functions might be useful to an hypothetical JIT */

#ifdef CAML_JIT
#ifdef NATIVE_CODE
#define MARK 1
#else
#define MARK 0
#endif
value caml_cache_public_method (value meths, value tag, value *cache)
{
  int li = 3, hi = Field(meths,0), mi;
  while (li < hi) {
    mi = ((li+hi) >> 1) | 1;
    if (tag < Field(meths,mi)) hi = mi-2;
    else li = mi;
  }
  *cache = (li-3)*sizeof(value) + MARK;
  return Field (meths, li-1);
}

value caml_cache_public_method2 (value *meths, value tag, value *cache)
{
  value ofs = *cache & meths[1];
  if (*(value*)(((char*)(meths+3)) + ofs - MARK) == tag)
    return *(value*)(((char*)(meths+2)) + ofs - MARK);
  {
    int li = 3, hi = meths[0], mi;
    while (li < hi) {
      mi = ((li+hi) >> 1) | 1;
      if (tag < meths[mi]) hi = mi-2;
      else li = mi;
    }
    *cache = (li-3)*sizeof(value) + MARK;
    return meths[li-1];
  }
}
#endif /*CAML_JIT*/<|MERGE_RESOLUTION|>--- conflicted
+++ resolved
@@ -167,11 +167,7 @@
 
 CAMLprim value caml_obj_add_offset (value v, value offset)
 {
-<<<<<<< HEAD
-  return v + Int32_val (offset);
-=======
   return v + (unsigned long) Int32_val (offset);
->>>>>>> 47c6b518
 }
 
 /* The following functions are used in stdlib/lazy.ml.
