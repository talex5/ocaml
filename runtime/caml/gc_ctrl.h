/**************************************************************************/
/*                                                                        */
/*                                 OCaml                                  */
/*                                                                        */
/*              Damien Doligez, projet Para, INRIA Rocquencourt           */
/*                                                                        */
/*   Copyright 1996 Institut National de Recherche en Informatique et     */
/*     en Automatique.                                                    */
/*                                                                        */
/*   All rights reserved.  This file is distributed under the terms of    */
/*   the GNU Lesser General Public License version 2.1, with the          */
/*   special exception on linking described in the file LICENSE.          */
/*                                                                        */
/**************************************************************************/

#ifndef CAML_GC_CTRL_H
#define CAML_GC_CTRL_H

#ifdef CAML_INTERNALS

#include "misc.h"

<<<<<<< HEAD
extern uintnat caml_max_stack_size;
extern uintnat caml_fiber_wsz;

uintnat caml_normalize_heap_increment (uintnat);

void caml_init_gc ();
value caml_gc_stat(value);
value caml_gc_major(value);
=======
/*
  minor_size: cf. minor_heap_size in gc.mli
  major_size: Size in words of the initial major heap
  major_incr: cf. major_heap_increment in gc.mli
  percent_fr: cf. space_overhead in gc.mli
  percent_m : cf. max_overhead in gc.mli
  window    : cf. window_size in gc.mli
  custom_maj: cf. custom_major_ratio in gc.mli
  custom_min: cf. custom_minor_ratio in gc.mli
  custom_sz : cf. custom_minor_max_size in gc.mli
*/
void caml_init_gc (uintnat minor_size, uintnat major_size, uintnat major_incr,
                   uintnat percent_fr, uintnat percent_m, uintnat window,
                   uintnat custom_maj, uintnat custom_min, uintnat custom_bsz);


CAMLextern value caml_gc_stat(value v);
>>>>>>> 335c5090

#ifdef DEBUG
void caml_heap_check (void);
#endif

#endif /* CAML_INTERNALS */

#endif /* CAML_GC_CTRL_H */<|MERGE_RESOLUTION|>--- conflicted
+++ resolved
@@ -20,34 +20,12 @@
 
 #include "misc.h"
 
-<<<<<<< HEAD
 extern uintnat caml_max_stack_size;
 extern uintnat caml_fiber_wsz;
-
-uintnat caml_normalize_heap_increment (uintnat);
 
 void caml_init_gc ();
 value caml_gc_stat(value);
 value caml_gc_major(value);
-=======
-/*
-  minor_size: cf. minor_heap_size in gc.mli
-  major_size: Size in words of the initial major heap
-  major_incr: cf. major_heap_increment in gc.mli
-  percent_fr: cf. space_overhead in gc.mli
-  percent_m : cf. max_overhead in gc.mli
-  window    : cf. window_size in gc.mli
-  custom_maj: cf. custom_major_ratio in gc.mli
-  custom_min: cf. custom_minor_ratio in gc.mli
-  custom_sz : cf. custom_minor_max_size in gc.mli
-*/
-void caml_init_gc (uintnat minor_size, uintnat major_size, uintnat major_incr,
-                   uintnat percent_fr, uintnat percent_m, uintnat window,
-                   uintnat custom_maj, uintnat custom_min, uintnat custom_bsz);
-
-
-CAMLextern value caml_gc_stat(value v);
->>>>>>> 335c5090
 
 #ifdef DEBUG
 void caml_heap_check (void);
