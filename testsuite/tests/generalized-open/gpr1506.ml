(* TEST
   * expect
*)

type t = A
[%%expect{|
type t = A
|}]

module M = struct
    open struct type t' = t end
    type t = B of t * t' | C
end
[%%expect{|
module M : sig type t = B of t/1 * t/2 | C end
|}]

(* test *)
include struct
  open M
  let test = B (B (C, A), A)
end
[%%expect{|
val test : M.t = M.B (M.B (M.C, A), A)
|}]

include struct
  open struct let aux x y = x / y end
  let f x = aux x 2
  let g y = aux 3 y
end
[%%expect{|
val f : int -> int = <fun>
val g : int -> int = <fun>
|}];;

include struct
  open struct exception Interrupt end
  let run () =
    raise Interrupt
  let () =
    match run() with exception Interrupt -> () | _ -> assert false
end
[%%expect{|
val run : unit -> 'a = <fun>
|}];;

(* It was decided to not allow this anymore. *)
(*
module type S = sig
  open struct
    open struct
      type t' = char
    end
  type t = t' -> int
  end
  val x : t
end
[%%expect{|
module type S = sig val x : char -> int end
|}];;

module M : S = struct
  let x = Char.code
end
[%%expect{|
module M : S
|}];;
*)

module M = struct
  module M (F: sig end) (X: sig end) = struct end
  open M(struct end)
end
[%%expect{|
Line 3, characters 7-20:
3 |   open M(struct end)
           ^^^^^^^^^^^^^
Error: This module is not a structure; it has type
       functor (X : sig end) -> sig end
|}]

open struct
  open struct let counter = ref 0 end
  let inc () = incr counter
  let dec () = decr counter
  let current () = !counter
end
[%%expect{|
val inc : unit -> unit = <fun>
val dec : unit -> unit = <fun>
val current : unit -> int = <fun>
|}]

let () =
  inc(); inc(); dec ();
  assert (current () = 1)
[%%expect{|
|}];;

include struct open struct type t = T end let x = T end
[%%expect{|
Line 1, characters 15-41:
1 | include struct open struct type t = T end let x = T end
                   ^^^^^^^^^^^^^^^^^^^^^^^^^^
<<<<<<< HEAD
Error: The type t/154 introduced by this open appears in the signature
       Line 1, characters 46-47:
         The value x has no valid type if t/154 is hidden
=======
Error: The type t/152 introduced by this open appears in the signature
       Line 1, characters 46-47:
         The value x has no valid type if t/152 is hidden
>>>>>>> eccaa452
|}];;

module A = struct
  open struct
    open struct
      type t = T
      let x = T
    end
    let y = x
  end
end
[%%expect{|
Lines 3-6, characters 4-7:
3 | ....open struct
4 |       type t = T
5 |       let x = T
6 |     end
<<<<<<< HEAD
Error: The type t/159 introduced by this open appears in the signature
       Line 7, characters 8-9:
         The value y has no valid type if t/159 is hidden
=======
Error: The type t/157 introduced by this open appears in the signature
       Line 7, characters 8-9:
         The value y has no valid type if t/157 is hidden
>>>>>>> eccaa452
|}];;

module A = struct
  open struct
    open struct
      type t = T
    end
    let y = T
  end
  let g = y
end
[%%expect{|
Lines 3-5, characters 4-7:
3 | ....open struct
4 |       type t = T
5 |     end
<<<<<<< HEAD
Error: The type t/164 introduced by this open appears in the signature
       Line 6, characters 8-9:
         The value y has no valid type if t/164 is hidden
=======
Error: The type t/162 introduced by this open appears in the signature
       Line 6, characters 8-9:
         The value y has no valid type if t/162 is hidden
>>>>>>> eccaa452
|}]

(* It was decided to not allow this anymore. *)
(*
module type S = sig open struct type t = T end val x : t end
[%%expect{|
Line _, characters 20-46:
  module type S = sig open struct type t = T end val x : t end
                      ^^^^^^^^^^^^^^^^^^^^^^^^^^
Error: The module identifier M#13 cannot be eliminated from val x : M#13.t
|}];;
*)


(* It was decided to not allow this anymore. *)
(*
module type S = sig
  open struct
    type t = int
    open struct
      type s = T | A of t
    end
    val x : char
  end
  val y : t
end
[%%expect{|
module type S = sig val y : int end
|}]
*)

(* It was decided to not allow this anymore. *)
(*
module type S = sig open struct assert false end end;;
[%%expect{|
module type S = sig  end
|}];;
*)

(* It was decided to not allow this anymore. *)
(*
module type S = sig open struct type t = int end val x : t end;;
[%%expect{|
module type S = sig val x : int end
|}];;
*)

module type S = sig
  (* It was decided to not allow this anymore. *)
  (*
  open struct type t = int end
  type s = t
  *)
  type s = int
end
[%%expect{|
module type S = sig type s = int end
|}]

module type T = sig type s = int end
module F(X:S) : T = X
module G(X:T) : S = X
[%%expect{|
module type T = sig type s = int end
module F : functor (X : S) -> T
module G : functor (X : T) -> S
|}]

module Counter : sig val inc : unit -> unit val current : unit -> int val z : int val zz : int end = struct
  open struct let counter = ref 0 end
  let x = 1
  let y = 2
  let dec () = decr counter

  open struct
    module A : sig val z : int end = struct
      open struct
        let n = 3
        module A = struct
          open struct
            let x = 1
          end
          let y = x
        end
        let h = A.y
        let g = A.y + n
      end
      let z = h + g
    end

    let z = 12

    module B : sig val z : int end = struct
      open struct
        module A = struct
          open struct let x = 1 end
          let y = x
          open struct let x = 1 end
          let z = y + x
        end
        let h = A.y
        let g = A.z + 1
      end
      let z = h + g
    end

    let h = A.z + B.z
  end

  let z = z + h
  let g = 1
  let ggg = 2
  let inc () = incr counter
  let zz = 5
  let current () = !counter
end
[%%expect{|
module Counter :
  sig
    val inc : unit -> unit
    val current : unit -> int
    val z : int
    val zz : int
  end
|}]

let () = begin
  assert (Counter.z = 21)
end
[%%expect{|
|}]

(* It was decided to not allow parts of this example anymore, see below for a
   slightly simpler version. *)
(*
module N = struct
  open (functor
    (N: sig open struct type t = int end val x : t end) ->
    (struct let y = N.x end))(struct let x = 1 end)

  let () =
    assert(y = 1)
end
[%%expect{|
module N : sig  end
|}]
*)
module N = struct
  open (functor
    (N: sig val x : int end) ->
    (struct let y = N.x end))(struct let x = 1 end)

  let () =
    assert(y = 1)
end
[%%expect{|
module N : sig end
|}]

module M = struct
  open struct
    open struct
      module type S = sig
        (* It was decided to not allow this anymore *)
        (* open struct type t = int end val x : t *)
        val x : int
      end
      module M : S = struct let x = 1 end
    end
  end
end
[%%expect{|
module M : sig end
|}]

(* It was decided to not allow this anymore *)
(*
module N = struct
  open struct
    module type S = sig open struct type t = T end val x : t end
  end
end
[%%expect{|
Line _, characters 24-50:
      module type S = sig open struct type t = T end val x : t end
                          ^^^^^^^^^^^^^^^^^^^^^^^^^^
Error: The module identifier M#32 cannot be eliminated from val x : M#32.t
|}]
*)

let x = let open struct open struct let y = 1 end let x = y + 1 end in x
[%%expect{|
val x : int = 2
|}]

let y =
  let
    open ((functor (X: sig val x : int end) -> struct X.x end)(struct let x = 1 end))
  in x

[%%expect{|
val y : int = 2
|}]

let x = let open struct type t = T end in T

[%%expect{|
Line 1, characters 42-43:
1 | let x = let open struct type t = T end in T
                                              ^
Error: This expression has type t but an expression was expected of type 'a
       The type constructor t would escape its scope
|}]

module type Print = sig
  type t
  val print: t -> unit
end

module Print_int: Print with type t = int = struct
  type t = int let print = print_int
end
module Print_list(P: Print): Print with type t = P.t list = struct
  type t = P.t list
  let print = List.iter P.print
end
let print_list_of_int = let open Print_list(Print_int) in print

[%%expect{|
module type Print = sig type t val print : t -> unit end
module Print_int : sig type t = int val print : t -> unit end
module Print_list :
  functor (P : Print) -> sig type t = P.t list val print : t -> unit end
val print_list_of_int : Print_int.t list -> unit = <fun>
|}]

let f () = let open functor(X: sig end) -> struct end in ();;

[%%expect{|
Line 1, characters 27-53:
1 | let f () = let open functor(X: sig end) -> struct end in ();;
                               ^^^^^^^^^^^^^^^^^^^^^^^^^^
Error: This module is not a structure; it has type
       functor (X : sig end) -> sig end
|}]<|MERGE_RESOLUTION|>--- conflicted
+++ resolved
@@ -103,15 +103,9 @@
 Line 1, characters 15-41:
 1 | include struct open struct type t = T end let x = T end
                    ^^^^^^^^^^^^^^^^^^^^^^^^^^
-<<<<<<< HEAD
-Error: The type t/154 introduced by this open appears in the signature
+Error: The type t/156 introduced by this open appears in the signature
        Line 1, characters 46-47:
-         The value x has no valid type if t/154 is hidden
-=======
-Error: The type t/152 introduced by this open appears in the signature
-       Line 1, characters 46-47:
-         The value x has no valid type if t/152 is hidden
->>>>>>> eccaa452
+         The value x has no valid type if t/156 is hidden
 |}];;
 
 module A = struct
@@ -129,15 +123,9 @@
 4 |       type t = T
 5 |       let x = T
 6 |     end
-<<<<<<< HEAD
-Error: The type t/159 introduced by this open appears in the signature
+Error: The type t/161 introduced by this open appears in the signature
        Line 7, characters 8-9:
-         The value y has no valid type if t/159 is hidden
-=======
-Error: The type t/157 introduced by this open appears in the signature
-       Line 7, characters 8-9:
-         The value y has no valid type if t/157 is hidden
->>>>>>> eccaa452
+         The value y has no valid type if t/161 is hidden
 |}];;
 
 module A = struct
@@ -154,15 +142,9 @@
 3 | ....open struct
 4 |       type t = T
 5 |     end
-<<<<<<< HEAD
-Error: The type t/164 introduced by this open appears in the signature
+Error: The type t/166 introduced by this open appears in the signature
        Line 6, characters 8-9:
-         The value y has no valid type if t/164 is hidden
-=======
-Error: The type t/162 introduced by this open appears in the signature
-       Line 6, characters 8-9:
-         The value y has no valid type if t/162 is hidden
->>>>>>> eccaa452
+         The value y has no valid type if t/166 is hidden
 |}]
 
 (* It was decided to not allow this anymore. *)
