--- conflicted
+++ resolved
@@ -281,27 +281,13 @@
     gc_lbl: label;                      (* Entry label *)
     gc_return_lbl: label;               (* Where to branch after GC *)
     gc_frame: label;                    (* Label of frame descriptor *)
-<<<<<<< HEAD
-    gc_spacetime : (X86_ast.arg * int) option;
-    (* Spacetime node hole pointer and index *)
     is_poll : bool
-=======
->>>>>>> 86c8a98f
   }
 
 let call_gc_sites = ref ([] : gc_call list)
 
 let emit_call_gc gc =
   def_label gc.gc_lbl;
-<<<<<<< HEAD
-  (* TODO KC:
-  begin match gc.gc_spacetime with
-  | None -> assert (not Config.spacetime)
-  | Some (node_ptr, index) ->
-    assert Config.spacetime;
-    spacetime_before_uninstrumented_call ~node_ptr ~index
-  end;
-  *)
   if gc.is_poll then begin
     emit_call "caml_call_poll"
   end else begin
@@ -312,9 +298,6 @@
     | n ->  I.add (int n) r15;
             emit_call "caml_call_gc"
   end;
-=======
-  emit_call "caml_call_gc";
->>>>>>> 86c8a98f
   def_label gc.gc_frame;
   I.jmp (label gc.gc_return_lbl)
 
@@ -337,22 +320,12 @@
     let lbl_bound_error = new_label() in
     let lbl_frame = record_frame_label Reg.Set.empty (Dbg_other dbg) in
     bound_error_sites :=
-<<<<<<< HEAD
-      { bd_lbl = lbl_bound_error; bd_frame = lbl_frame;
-        bd_spacetime = spacetime; } :: !bound_error_sites;
-   lbl_bound_error
- end else begin
-   if !bound_error_call = 0 then bound_error_call := new_label();
-   !bound_error_call
- end
-=======
       { bd_lbl = lbl_bound_error; bd_frame = lbl_frame; } :: !bound_error_sites;
     lbl_bound_error
   end else begin
     if !bound_error_call = 0 then bound_error_call := new_label();
     !bound_error_call
   end
->>>>>>> 86c8a98f
 
 let emit_call_bound_error bd =
   def_label bd.bd_lbl;
@@ -583,43 +556,26 @@
   | Lop(Iconst_symbol s) ->
       add_used_symbol s;
       load_symbol_addr s (res i 0)
-<<<<<<< HEAD
-  | Lop(Icall_ind { label_after; }) ->
+  | Lop(Icall_ind) ->
       if Config.stats then begin
         I.inc (domain_field Domainstate.Domain_call_ind);
       end;
       I.call (arg i 0);
-      record_frame i.live (Dbg_other i.dbg) ~label:label_after
-  | Lop(Icall_imm { func; label_after; }) ->
+      record_frame i.live (Dbg_other i.dbg)
+  | Lop(Icall_imm { func; }) ->
       if Config.stats then begin
         I.inc (domain_field Domainstate.Domain_call_imm);
       end;
       add_used_symbol func;
       emit_call func;
-      record_frame i.live (Dbg_other i.dbg) ~label:label_after
-  | Lop(Itailcall_ind { label_after = _; }) ->
+      record_frame i.live (Dbg_other i.dbg)
+  | Lop(Itailcall_ind) ->
       output_epilogue begin fun () ->
       if Config.stats then begin
         I.inc (domain_field Domainstate.Domain_tailcall_ind);
       end;
       I.jmp (arg i 0);
-      (* TODO KC: Spacetime
-      if Config.spacetime then begin
-        record_frame Reg.Set.empty (Dbg_other i.dbg) ~label:label_after
       end
-      *)
-      end
-=======
-  | Lop(Icall_ind) ->
-      I.call (arg i 0);
-      record_frame i.live (Dbg_other i.dbg)
-  | Lop(Icall_imm { func; }) ->
-      add_used_symbol func;
-      emit_call func;
-      record_frame i.live (Dbg_other i.dbg)
-  | Lop(Itailcall_ind) ->
-      output_epilogue (fun () -> I.jmp (arg i 0))
->>>>>>> 86c8a98f
   | Lop(Itailcall_imm { func; }) ->
       begin
         if func = !function_name then begin
@@ -637,32 +593,21 @@
         end
           end
         end;
-        (* FIXME KC:
-          if Config.spacetime then begin
-          record_frame Reg.Set.empty (Dbg_other i.dbg) ~label:label_after
-        end
-<<<<<<< HEAD
-        *)
-  | Lop(Iextcall {func; alloc; stack_ofs; label_after}) ->
-=======
-      end
-  | Lop(Iextcall { func; alloc; }) ->
->>>>>>> 86c8a98f
+  | Lop(Iextcall {func; alloc; stack_ofs}) ->
       add_used_symbol func;
       if stack_ofs > 0 then begin
         I.lea (mem64 QWORD 0 RSP) r13;
         I.lea (mem64 QWORD stack_ofs RSP) r12;
         load_symbol_addr func rax;
         emit_call "caml_c_call_stack_args";
-        record_frame i.live (Dbg_other i.dbg) ~label:label_after;
+        record_frame i.live (Dbg_other i.dbg);
         if Config.stats then begin
           I.inc (domain_field Domainstate.Domain_extcall_alloc_stackargs)
         end;
       end else if alloc then begin
         load_symbol_addr func rax;
         emit_call "caml_c_call";
-<<<<<<< HEAD
-        record_frame i.live (Dbg_other i.dbg) ~label:label_after;
+        record_frame i.live (Dbg_other i.dbg);
         if Config.stats then begin
           I.inc (domain_field Domainstate.Domain_extcall_alloc)
         end;
@@ -681,21 +626,6 @@
         emit_call func;
         I.mov rbp rsp;
         cfi_restore_state ();
-=======
-        record_frame i.live (Dbg_other i.dbg);
-        if system <> S_win64 then begin
-          (* TODO: investigate why such a diff.
-             This comes from:
-            http://caml.inria.fr/cgi-bin/viewvc.cgi?view=revision&revision=12664
-
-             If we do the same for Win64, we probably need to change
-             amd64nt.asm accordingly.
-          *)
-          I.mov (domain_field Domainstate.Domain_young_ptr) r15
-        end
-      end else begin
-        emit_call func
->>>>>>> 86c8a98f
       end
   | Lop(Istackoffset n) ->
       if n < 0
@@ -746,13 +676,7 @@
       | Double | Double_u ->
           I.movsd (arg i 0) (addressing addr REAL8 i 1)
       end
-<<<<<<< HEAD
-  | Lop(Ialloc { bytes = n; label_after_call_gc; spacetime_index; }) ->
-      (* TODO Spacetime *)
-=======
-  | Lop(Ialloc { bytes = n; dbginfo }) ->
-      assert (n <= (Config.max_young_wosize + 1) * Arch.size_addr);
->>>>>>> 86c8a98f
+  | Lop(Ialloc { bytes = n; dbginfo = _ }) ->
       if !fastcode_flag then begin
         let lbl_redo = new_label() in
         def_label lbl_redo;
@@ -762,42 +686,21 @@
         end;
         I.cmp (domain_field Domainstate.Domain_young_limit) r15;
         let lbl_call_gc = new_label() in
-        let dbg =
-          if not Config.spacetime then Debuginfo.none
-          else i.dbg
-        in
         let lbl_frame =
-<<<<<<< HEAD
-          record_frame_label ?label:label_after_call_gc i.live (Dbg_other dbg)
-=======
-          record_frame_label i.live (Dbg_alloc dbginfo)
->>>>>>> 86c8a98f
+          record_frame_label i.live (Dbg_other i.dbg)
         in
         I.jb (label lbl_call_gc);
         I.lea (mem64 NONE 8 R15) (res i 0);
         call_gc_sites :=
-<<<<<<< HEAD
           { gc_size = n;
             gc_lbl = lbl_call_gc;
             gc_return_lbl = lbl_redo;
             gc_frame = lbl_frame;
-            gc_spacetime;
             is_poll = false } :: !call_gc_sites
       end else begin
         if Config.stats then begin
           I.inc (domain_field Domainstate.Domain_allocations);
         end;
-        if Config.spacetime then begin
-          (* spacetime_before_uninstrumented_call ~node_ptr:(arg i 0)
-            ~index:spacetime_index; *)
-          ()
-        end;
-=======
-          { gc_lbl = lbl_call_gc;
-            gc_return_lbl = lbl_after_alloc;
-            gc_frame = lbl_frame; } :: !call_gc_sites
-      end else begin
->>>>>>> 86c8a98f
         begin match n with
         | 16 -> emit_call "caml_alloc1"
         | 24 -> emit_call "caml_alloc2"
@@ -806,13 +709,7 @@
           I.mov (int n) rax;
           emit_call "caml_allocN"
         end;
-<<<<<<< HEAD
-        let label =
-          record_frame_label ?label:label_after_call_gc i.live (Dbg_other i.dbg)
-        in
-=======
-        let label = record_frame_label i.live (Dbg_alloc dbginfo) in
->>>>>>> 86c8a98f
+        let label = record_frame_label i.live (Dbg_other i.dbg) in
         def_label label;
         I.lea (mem64 NONE 8 R15) (res i 0)
       end
@@ -898,7 +795,7 @@
       let gc_call_label = new_label () in
       let label_after_gc = new_label () in
       let lbl_frame =
-        record_frame_label ?label:None i.live (Dbg_other i.dbg)
+        record_frame_label i.live (Dbg_other i.dbg)
       in
       I.jb (label gc_call_label);
       call_gc_sites :=
@@ -906,7 +803,6 @@
           gc_lbl = gc_call_label;
           gc_return_lbl = label_after_gc;
           gc_frame = lbl_frame;
-          gc_spacetime = None ;
           is_poll = true } :: !call_gc_sites;
       def_label label_after_gc;
       ()
@@ -1059,12 +955,12 @@
           | Lop (Istackoffset n) -> (upd_size r n, a+n)
           | Lpushtrap _ -> (upd_size r 16, a+16)
           | Lpoptrap -> (r, a-16)
-          | Lop (Iextcall _ | Ialloc _ | Ipoll | Iintop (Icheckbound _)
-                 | Iintop_imm (Icheckbound _, _)) ->
+          | Lop (Iextcall _ | Ialloc _ | Ipoll | Iintop (Icheckbound)
+                 | Iintop_imm (Icheckbound, _)) ->
               ({r with contains_external_calls = true;
                        (* +24 bytes for caml_context *)
                        max_stack_size = max r.max_stack_size (a+24)}, a)
-          | Lop (Icall_ind _ | Icall_imm _ ) ->
+          | Lop (Icall_ind | Icall_imm _ ) ->
               ({r with contains_nontail_calls = true}, a)
           | _ -> (r, a)
         in
@@ -1295,13 +1191,6 @@
     D.size frametable (ConstSub (ConstThis, ConstLabel frametable))
   end;
 
-<<<<<<< HEAD
-  if Config.spacetime then begin
-    emit_spacetime_shapes ()
-	end;
-
-=======
->>>>>>> 86c8a98f
   if system = S_linux then
     (* Mark stack as non-executable, PR#4564 *)
     D.section [".note.GNU-stack"] (Some "") [ "%progbits" ];
