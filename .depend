--- conflicted
+++ resolved
@@ -88,23 +88,12 @@
 parsing/attr_helper.cmi : parsing/parsetree.cmi parsing/location.cmi \
     parsing/asttypes.cmi
 parsing/builtin_attributes.cmo : utils/warnings.cmi parsing/parsetree.cmi \
-    utils/misc.cmi parsing/longident.cmi parsing/location.cmi \
-    parsing/asttypes.cmi parsing/builtin_attributes.cmi
+    parsing/location.cmi parsing/asttypes.cmi parsing/builtin_attributes.cmi
 parsing/builtin_attributes.cmx : utils/warnings.cmx parsing/parsetree.cmi \
-<<<<<<< HEAD
     parsing/location.cmx parsing/asttypes.cmi parsing/builtin_attributes.cmi
 parsing/builtin_attributes.cmi : parsing/parsetree.cmi parsing/location.cmi
 parsing/camlinternalMenhirLib.cmo :
 parsing/camlinternalMenhirLib.cmx :
-=======
-    utils/misc.cmx parsing/longident.cmx parsing/location.cmx \
-    parsing/asttypes.cmi parsing/builtin_attributes.cmi
-parsing/builtin_attributes.cmi : parsing/parsetree.cmi utils/misc.cmi \
-    parsing/location.cmi
-parsing/camlinternalMenhirLib.cmo : parsing/camlinternalMenhirLib.cmi
-parsing/camlinternalMenhirLib.cmx : parsing/camlinternalMenhirLib.cmi
-parsing/camlinternalMenhirLib.cmi :
->>>>>>> 4c130cae
 parsing/depend.cmo : parsing/parsetree.cmi utils/misc.cmi \
     parsing/longident.cmi parsing/location.cmi utils/clflags.cmi \
     parsing/builtin_attributes.cmi parsing/asttypes.cmi parsing/depend.cmi
@@ -131,12 +120,12 @@
 parsing/longident.cmo : utils/misc.cmi parsing/longident.cmi
 parsing/longident.cmx : utils/misc.cmx parsing/longident.cmi
 parsing/longident.cmi :
-parsing/parse.cmo : parsing/syntaxerr.cmi parsing/pprintast.cmi \
-    parsing/parser.cmi parsing/location.cmi parsing/lexer.cmi \
-    parsing/docstrings.cmi parsing/parse.cmi
-parsing/parse.cmx : parsing/syntaxerr.cmx parsing/pprintast.cmx \
-    parsing/parser.cmx parsing/location.cmx parsing/lexer.cmx \
-    parsing/docstrings.cmx parsing/parse.cmi
+parsing/parse.cmo : parsing/syntaxerr.cmi parsing/parser.cmi \
+    parsing/location.cmi parsing/lexer.cmi parsing/docstrings.cmi \
+    parsing/parse.cmi
+parsing/parse.cmx : parsing/syntaxerr.cmx parsing/parser.cmx \
+    parsing/location.cmx parsing/lexer.cmx parsing/docstrings.cmx \
+    parsing/parse.cmi
 parsing/parse.cmi : parsing/parsetree.cmi
 parsing/parser.cmo : parsing/syntaxerr.cmi parsing/parsetree.cmi \
     parsing/longident.cmi parsing/location.cmi parsing/docstrings.cmi \
@@ -157,12 +146,12 @@
     parsing/longident.cmx parsing/location.cmx parsing/asttypes.cmi \
     parsing/ast_helper.cmx parsing/pprintast.cmi
 parsing/pprintast.cmi : parsing/parsetree.cmi parsing/longident.cmi
-parsing/printast.cmo : parsing/pprintast.cmi parsing/parsetree.cmi \
-    utils/misc.cmi parsing/longident.cmi parsing/location.cmi \
-    parsing/asttypes.cmi parsing/printast.cmi
-parsing/printast.cmx : parsing/pprintast.cmx parsing/parsetree.cmi \
-    utils/misc.cmx parsing/longident.cmx parsing/location.cmx \
-    parsing/asttypes.cmi parsing/printast.cmi
+parsing/printast.cmo : parsing/parsetree.cmi utils/misc.cmi \
+    parsing/longident.cmi parsing/location.cmi parsing/asttypes.cmi \
+    parsing/printast.cmi
+parsing/printast.cmx : parsing/parsetree.cmi utils/misc.cmx \
+    parsing/longident.cmx parsing/location.cmx parsing/asttypes.cmi \
+    parsing/printast.cmi
 parsing/printast.cmi : parsing/parsetree.cmi
 parsing/syntaxerr.cmo : parsing/location.cmi parsing/syntaxerr.cmi
 parsing/syntaxerr.cmx : parsing/location.cmx parsing/syntaxerr.cmi
@@ -173,11 +162,11 @@
 typing/btype.cmx : typing/types.cmx typing/path.cmx utils/misc.cmx \
     typing/ident.cmx parsing/asttypes.cmi typing/btype.cmi
 typing/btype.cmi : typing/types.cmi typing/path.cmi parsing/asttypes.cmi
-typing/cmi_format.cmo : typing/types.cmi utils/misc.cmi parsing/location.cmi \
+typing/cmi_format.cmo : typing/types.cmi parsing/location.cmi \
     utils/config.cmi typing/cmi_format.cmi
-typing/cmi_format.cmx : typing/types.cmx utils/misc.cmx parsing/location.cmx \
+typing/cmi_format.cmx : typing/types.cmx parsing/location.cmx \
     utils/config.cmx typing/cmi_format.cmi
-typing/cmi_format.cmi : typing/types.cmi utils/misc.cmi
+typing/cmi_format.cmi : typing/types.cmi
 typing/cmt_format.cmo : typing/types.cmi typing/typedtree.cmi \
     typing/tast_mapper.cmi utils/misc.cmi parsing/location.cmi \
     parsing/lexer.cmi typing/env.cmi utils/config.cmi typing/cmi_format.cmi \
@@ -226,10 +215,8 @@
 typing/envaux.cmx : typing/subst.cmx typing/printtyp.cmx typing/path.cmx \
     typing/ident.cmx typing/env.cmx typing/envaux.cmi
 typing/envaux.cmi : typing/subst.cmi typing/path.cmi typing/env.cmi
-typing/ident.cmo : utils/misc.cmi utils/identifiable.cmi utils/clflags.cmi \
-    typing/ident.cmi
-typing/ident.cmx : utils/misc.cmx utils/identifiable.cmx utils/clflags.cmx \
-    typing/ident.cmi
+typing/ident.cmo : utils/identifiable.cmi utils/clflags.cmi typing/ident.cmi
+typing/ident.cmx : utils/identifiable.cmx utils/clflags.cmx typing/ident.cmi
 typing/ident.cmi : utils/identifiable.cmi
 typing/includeclass.cmo : typing/types.cmi typing/printtyp.cmi \
     typing/path.cmi typing/ctype.cmi parsing/builtin_attributes.cmi \
@@ -274,10 +261,10 @@
     typing/mtype.cmi
 typing/mtype.cmi : typing/types.cmi typing/path.cmi typing/ident.cmi \
     typing/env.cmi
-typing/oprint.cmo : parsing/pprintast.cmi typing/outcometree.cmi \
-    parsing/asttypes.cmi typing/oprint.cmi
-typing/oprint.cmx : parsing/pprintast.cmx typing/outcometree.cmi \
-    parsing/asttypes.cmi typing/oprint.cmi
+typing/oprint.cmo : typing/outcometree.cmi parsing/asttypes.cmi \
+    typing/oprint.cmi
+typing/oprint.cmx : typing/outcometree.cmi parsing/asttypes.cmi \
+    typing/oprint.cmi
 typing/oprint.cmi : typing/outcometree.cmi
 typing/outcometree.cmi : parsing/asttypes.cmi
 typing/parmatch.cmo : utils/warnings.cmi typing/untypeast.cmi \
@@ -323,20 +310,20 @@
 typing/printtyp.cmo : utils/warnings.cmi typing/types.cmi \
     typing/primitive.cmi typing/predef.cmi typing/path.cmi \
     parsing/parsetree.cmi typing/outcometree.cmi typing/oprint.cmi \
-    utils/misc.cmi parsing/longident.cmi parsing/location.cmi \
-    typing/ident.cmi typing/env.cmi typing/ctype.cmi utils/clflags.cmi \
-    parsing/builtin_attributes.cmi typing/btype.cmi parsing/asttypes.cmi \
-    typing/printtyp.cmi
+    utils/numbers.cmi utils/misc.cmi parsing/longident.cmi \
+    parsing/location.cmi typing/ident.cmi typing/env.cmi typing/ctype.cmi \
+    utils/clflags.cmi parsing/builtin_attributes.cmi typing/btype.cmi \
+    parsing/asttypes.cmi typing/printtyp.cmi
 typing/printtyp.cmx : utils/warnings.cmx typing/types.cmx \
     typing/primitive.cmx typing/predef.cmx typing/path.cmx \
     parsing/parsetree.cmi typing/outcometree.cmi typing/oprint.cmx \
-    utils/misc.cmx parsing/longident.cmx parsing/location.cmx \
-    typing/ident.cmx typing/env.cmx typing/ctype.cmx utils/clflags.cmx \
-    parsing/builtin_attributes.cmx typing/btype.cmx parsing/asttypes.cmi \
-    typing/printtyp.cmi
+    utils/numbers.cmx utils/misc.cmx parsing/longident.cmx \
+    parsing/location.cmx typing/ident.cmx typing/env.cmx typing/ctype.cmx \
+    utils/clflags.cmx parsing/builtin_attributes.cmx typing/btype.cmx \
+    parsing/asttypes.cmi typing/printtyp.cmi
 typing/printtyp.cmi : typing/types.cmi typing/path.cmi \
     typing/outcometree.cmi parsing/longident.cmi parsing/location.cmi \
-    typing/ident.cmi typing/env.cmi typing/ctype.cmi parsing/asttypes.cmi
+    typing/ident.cmi typing/env.cmi parsing/asttypes.cmi
 typing/printtyped.cmo : typing/types.cmi typing/typedtree.cmi \
     parsing/printast.cmi typing/path.cmi parsing/parsetree.cmi utils/misc.cmi \
     parsing/longident.cmi parsing/location.cmi typing/ident.cmi \
@@ -347,11 +334,11 @@
     parsing/asttypes.cmi typing/printtyped.cmi
 typing/printtyped.cmi : typing/typedtree.cmi
 typing/rec_check.cmo : typing/types.cmi typing/typeopt.cmi \
-    typing/typedtree.cmi typing/primitive.cmi typing/path.cmi \
+    typing/typedtree.cmi typing/primitive.cmi typing/path.cmi utils/misc.cmi \
     bytecomp/lambda.cmi typing/ident.cmi parsing/asttypes.cmi \
     typing/rec_check.cmi
 typing/rec_check.cmx : typing/types.cmx typing/typeopt.cmx \
-    typing/typedtree.cmx typing/primitive.cmx typing/path.cmx \
+    typing/typedtree.cmx typing/primitive.cmx typing/path.cmx utils/misc.cmx \
     bytecomp/lambda.cmx typing/ident.cmx parsing/asttypes.cmi \
     typing/rec_check.cmi
 typing/rec_check.cmi : typing/typedtree.cmi typing/ident.cmi
@@ -367,7 +354,8 @@
 typing/subst.cmx : typing/types.cmx typing/path.cmx parsing/parsetree.cmi \
     utils/misc.cmx parsing/location.cmx typing/ident.cmx utils/clflags.cmx \
     typing/btype.cmx parsing/ast_mapper.cmx typing/subst.cmi
-typing/subst.cmi : typing/types.cmi typing/path.cmi typing/ident.cmi
+typing/subst.cmi : typing/types.cmi typing/path.cmi parsing/location.cmi \
+    typing/ident.cmi
 typing/tast_mapper.cmo : typing/typedtree.cmi typing/env.cmi \
     parsing/asttypes.cmi typing/tast_mapper.cmi
 typing/tast_mapper.cmx : typing/typedtree.cmx typing/env.cmx \
@@ -417,8 +405,7 @@
     parsing/ast_helper.cmx typing/annot.cmi typing/typecore.cmi
 typing/typecore.cmi : typing/types.cmi typing/typedtree.cmi typing/path.cmi \
     parsing/parsetree.cmi parsing/longident.cmi parsing/location.cmi \
-    typing/ident.cmi typing/env.cmi typing/ctype.cmi parsing/asttypes.cmi \
-    typing/annot.cmi
+    typing/ident.cmi typing/env.cmi parsing/asttypes.cmi typing/annot.cmi
 typing/typedecl.cmo : utils/warnings.cmi typing/typetexp.cmi \
     typing/types.cmi typing/typedtree.cmi typing/subst.cmi \
     typing/printtyp.cmi typing/primitive.cmi typing/predef.cmi \
@@ -439,7 +426,7 @@
     parsing/ast_iterator.cmx parsing/ast_helper.cmx typing/typedecl.cmi
 typing/typedecl.cmi : typing/types.cmi typing/typedtree.cmi typing/path.cmi \
     parsing/parsetree.cmi parsing/longident.cmi parsing/location.cmi \
-    typing/includecore.cmi typing/ident.cmi typing/env.cmi typing/ctype.cmi \
+    typing/includecore.cmi typing/ident.cmi typing/env.cmi \
     parsing/asttypes.cmi
 typing/typedtree.cmo : typing/types.cmi typing/primitive.cmi typing/path.cmi \
     parsing/parsetree.cmi utils/misc.cmi parsing/longident.cmi \
@@ -509,23 +496,22 @@
     parsing/parsetree.cmi parsing/longident.cmi parsing/location.cmi \
     typing/ident.cmi parsing/asttypes.cmi
 typing/typetexp.cmo : typing/types.cmi typing/typedtree.cmi \
-    typing/printtyp.cmi typing/predef.cmi parsing/pprintast.cmi \
-    typing/path.cmi parsing/parsetree.cmi typing/oprint.cmi utils/misc.cmi \
+    typing/printtyp.cmi typing/predef.cmi typing/path.cmi \
+    parsing/parsetree.cmi typing/oprint.cmi utils/misc.cmi \
     parsing/longident.cmi parsing/location.cmi typing/includemod.cmi \
     typing/env.cmi typing/ctype.cmi utils/clflags.cmi \
     parsing/builtin_attributes.cmi typing/btype.cmi parsing/asttypes.cmi \
     parsing/ast_helper.cmi typing/typetexp.cmi
 typing/typetexp.cmx : typing/types.cmx typing/typedtree.cmx \
-    typing/printtyp.cmx typing/predef.cmx parsing/pprintast.cmx \
-    typing/path.cmx parsing/parsetree.cmi typing/oprint.cmx utils/misc.cmx \
+    typing/printtyp.cmx typing/predef.cmx typing/path.cmx \
+    parsing/parsetree.cmi typing/oprint.cmx utils/misc.cmx \
     parsing/longident.cmx parsing/location.cmx typing/includemod.cmx \
     typing/env.cmx typing/ctype.cmx utils/clflags.cmx \
     parsing/builtin_attributes.cmx typing/btype.cmx parsing/asttypes.cmi \
     parsing/ast_helper.cmx typing/typetexp.cmi
 typing/typetexp.cmi : typing/types.cmi typing/typedtree.cmi typing/path.cmi \
     parsing/parsetree.cmi parsing/longident.cmi parsing/location.cmi \
-    typing/includemod.cmi typing/env.cmi typing/ctype.cmi \
-    parsing/asttypes.cmi
+    typing/includemod.cmi typing/env.cmi parsing/asttypes.cmi
 typing/untypeast.cmo : typing/typedtree.cmi typing/path.cmi \
     parsing/parsetree.cmi utils/misc.cmi parsing/longident.cmi \
     parsing/location.cmi typing/ident.cmi typing/env.cmi parsing/asttypes.cmi \
@@ -619,14 +605,14 @@
 bytecomp/matching.cmo : typing/types.cmi typing/typeopt.cmi \
     typing/typedtree.cmi bytecomp/switch.cmi typing/printpat.cmi \
     bytecomp/printlambda.cmi typing/primitive.cmi typing/predef.cmi \
-    typing/parmatch.cmi utils/misc.cmi parsing/longident.cmi \
+    typing/path.cmi typing/parmatch.cmi utils/misc.cmi parsing/longident.cmi \
     parsing/location.cmi bytecomp/lambda.cmi typing/ident.cmi typing/env.cmi \
     utils/clflags.cmi typing/btype.cmi parsing/asttypes.cmi \
     bytecomp/matching.cmi
 bytecomp/matching.cmx : typing/types.cmx typing/typeopt.cmx \
     typing/typedtree.cmx bytecomp/switch.cmx typing/printpat.cmx \
     bytecomp/printlambda.cmx typing/primitive.cmx typing/predef.cmx \
-    typing/parmatch.cmx utils/misc.cmx parsing/longident.cmx \
+    typing/path.cmx typing/parmatch.cmx utils/misc.cmx parsing/longident.cmx \
     parsing/location.cmx bytecomp/lambda.cmx typing/ident.cmx typing/env.cmx \
     utils/clflags.cmx typing/btype.cmx parsing/asttypes.cmi \
     bytecomp/matching.cmi
@@ -644,12 +630,12 @@
     bytecomp/lambda.cmx bytecomp/instruct.cmx typing/ident.cmx \
     bytecomp/printinstr.cmi
 bytecomp/printinstr.cmi : bytecomp/instruct.cmi
-bytecomp/printlambda.cmo : typing/types.cmi typing/printtyp.cmi \
-    typing/primitive.cmi parsing/location.cmi bytecomp/lambda.cmi \
-    typing/ident.cmi parsing/asttypes.cmi bytecomp/printlambda.cmi
-bytecomp/printlambda.cmx : typing/types.cmx typing/printtyp.cmx \
-    typing/primitive.cmx parsing/location.cmx bytecomp/lambda.cmx \
-    typing/ident.cmx parsing/asttypes.cmi bytecomp/printlambda.cmi
+bytecomp/printlambda.cmo : typing/types.cmi typing/primitive.cmi \
+    parsing/location.cmi bytecomp/lambda.cmi typing/ident.cmi \
+    parsing/asttypes.cmi bytecomp/printlambda.cmi
+bytecomp/printlambda.cmx : typing/types.cmx typing/primitive.cmx \
+    parsing/location.cmx bytecomp/lambda.cmx typing/ident.cmx \
+    parsing/asttypes.cmi bytecomp/printlambda.cmi
 bytecomp/printlambda.cmi : bytecomp/lambda.cmi
 bytecomp/runtimedef.cmo : bytecomp/runtimedef.cmi
 bytecomp/runtimedef.cmx : bytecomp/runtimedef.cmi
@@ -729,14 +715,14 @@
     parsing/asttypes.cmi
 bytecomp/translmod.cmo : typing/types.cmi typing/typedtree.cmi \
     bytecomp/translprim.cmi bytecomp/translobj.cmi bytecomp/translcore.cmi \
-    bytecomp/translclass.cmi bytecomp/translattribute.cmi \
+    bytecomp/translclass.cmi bytecomp/translattribute.cmi typing/printtyp.cmi \
     typing/primitive.cmi typing/predef.cmi typing/path.cmi typing/mtype.cmi \
     utils/misc.cmi parsing/longident.cmi parsing/location.cmi \
     bytecomp/lambda.cmi typing/ident.cmi typing/env.cmi typing/ctype.cmi \
     utils/clflags.cmi parsing/asttypes.cmi bytecomp/translmod.cmi
 bytecomp/translmod.cmx : typing/types.cmx typing/typedtree.cmx \
     bytecomp/translprim.cmx bytecomp/translobj.cmx bytecomp/translcore.cmx \
-    bytecomp/translclass.cmx bytecomp/translattribute.cmx \
+    bytecomp/translclass.cmx bytecomp/translattribute.cmx typing/printtyp.cmx \
     typing/primitive.cmx typing/predef.cmx typing/path.cmx typing/mtype.cmx \
     utils/misc.cmx parsing/longident.cmx parsing/location.cmx \
     bytecomp/lambda.cmx typing/ident.cmx typing/env.cmx typing/ctype.cmx \
@@ -772,11 +758,11 @@
 asmcomp/CSEgen.cmx : asmcomp/reg.cmx asmcomp/proc.cmx asmcomp/mach.cmx \
     asmcomp/cmm.cmx asmcomp/CSEgen.cmi
 asmcomp/CSEgen.cmi : asmcomp/mach.cmi
-asmcomp/afl_instrument.cmo : bytecomp/lambda.cmi middle_end/debuginfo.cmi \
-    asmcomp/cmm.cmi utils/clflags.cmi asmcomp/backend_var.cmi \
+asmcomp/afl_instrument.cmo : bytecomp/lambda.cmi typing/ident.cmi \
+    middle_end/debuginfo.cmi asmcomp/cmm.cmi utils/clflags.cmi \
     parsing/asttypes.cmi asmcomp/afl_instrument.cmi
-asmcomp/afl_instrument.cmx : bytecomp/lambda.cmx middle_end/debuginfo.cmx \
-    asmcomp/cmm.cmx utils/clflags.cmx asmcomp/backend_var.cmx \
+asmcomp/afl_instrument.cmx : bytecomp/lambda.cmx typing/ident.cmx \
+    middle_end/debuginfo.cmx asmcomp/cmm.cmx utils/clflags.cmx \
     parsing/asttypes.cmi asmcomp/afl_instrument.cmi
 asmcomp/afl_instrument.cmi : asmcomp/cmm.cmi
 asmcomp/arch.cmo : utils/config.cmi utils/clflags.cmi
@@ -852,12 +838,6 @@
     utils/clflags.cmx utils/ccomp.cmx asmcomp/asmlink.cmx asmcomp/asmgen.cmx \
     asmcomp/asmpackager.cmi
 asmcomp/asmpackager.cmi : typing/env.cmi middle_end/backend_intf.cmi
-asmcomp/backend_var.cmo : typing/path.cmi typing/ident.cmi \
-    middle_end/debuginfo.cmi asmcomp/backend_var.cmi
-asmcomp/backend_var.cmx : typing/path.cmx typing/ident.cmx \
-    middle_end/debuginfo.cmx asmcomp/backend_var.cmi
-asmcomp/backend_var.cmi : typing/path.cmi typing/ident.cmi \
-    middle_end/debuginfo.cmi
 asmcomp/branch_relaxation.cmo : utils/misc.cmi asmcomp/mach.cmi \
     asmcomp/linearize.cmi asmcomp/cmm.cmi asmcomp/branch_relaxation_intf.cmo \
     asmcomp/branch_relaxation.cmi
@@ -909,15 +889,15 @@
     typing/primitive.cmi utils/numbers.cmi utils/misc.cmi \
     parsing/location.cmi bytecomp/lambda.cmi typing/ident.cmi typing/env.cmi \
     middle_end/debuginfo.cmi utils/config.cmi asmcomp/compilenv.cmi \
-    utils/clflags.cmi asmcomp/clambda.cmi asmcomp/backend_var.cmi \
-    parsing/asttypes.cmi asmcomp/arch.cmo asmcomp/closure.cmi
+    utils/clflags.cmi asmcomp/clambda.cmi parsing/asttypes.cmi \
+    asmcomp/arch.cmo asmcomp/closure.cmi
 asmcomp/closure.cmx : utils/warnings.cmx bytecomp/switch.cmx \
     bytecomp/simplif.cmx bytecomp/semantics_of_primitives.cmx \
     typing/primitive.cmx utils/numbers.cmx utils/misc.cmx \
     parsing/location.cmx bytecomp/lambda.cmx typing/ident.cmx typing/env.cmx \
     middle_end/debuginfo.cmx utils/config.cmx asmcomp/compilenv.cmx \
-    utils/clflags.cmx asmcomp/clambda.cmx asmcomp/backend_var.cmx \
-    parsing/asttypes.cmi asmcomp/arch.cmx asmcomp/closure.cmi
+    utils/clflags.cmx asmcomp/clambda.cmx parsing/asttypes.cmi \
+    asmcomp/arch.cmx asmcomp/closure.cmi
 asmcomp/closure.cmi : bytecomp/lambda.cmi asmcomp/clambda.cmi
 asmcomp/closure_offsets.cmo : middle_end/base_types/variable.cmi \
     middle_end/base_types/var_within_closure.cmi utils/misc.cmi \
@@ -929,30 +909,28 @@
     middle_end/base_types/closure_id.cmx asmcomp/closure_offsets.cmi
 asmcomp/closure_offsets.cmi : middle_end/base_types/var_within_closure.cmi \
     middle_end/flambda.cmi middle_end/base_types/closure_id.cmi
-asmcomp/cmm.cmo : utils/targetint.cmi bytecomp/lambda.cmi \
-    middle_end/debuginfo.cmi asmcomp/backend_var.cmi parsing/asttypes.cmi \
-    asmcomp/arch.cmo asmcomp/cmm.cmi
-asmcomp/cmm.cmx : utils/targetint.cmx bytecomp/lambda.cmx \
-    middle_end/debuginfo.cmx asmcomp/backend_var.cmx parsing/asttypes.cmi \
-    asmcomp/arch.cmx asmcomp/cmm.cmi
-asmcomp/cmm.cmi : utils/targetint.cmi bytecomp/lambda.cmi \
-    middle_end/debuginfo.cmi asmcomp/backend_var.cmi parsing/asttypes.cmi
-asmcomp/cmmgen.cmo : asmcomp/un_anf.cmi typing/types.cmi utils/targetint.cmi \
-    bytecomp/switch.cmi asmcomp/strmatch.cmi asmcomp/proc.cmi \
-    bytecomp/printlambda.cmi typing/primitive.cmi utils/numbers.cmi \
-    utils/misc.cmi bytecomp/lambda.cmi middle_end/debuginfo.cmi \
-    utils/config.cmi asmcomp/compilenv.cmi asmcomp/cmx_format.cmi \
-    asmcomp/cmm.cmi utils/clflags.cmi asmcomp/clambda.cmi \
-    asmcomp/backend_var.cmi parsing/asttypes.cmi asmcomp/arch.cmo \
-    asmcomp/afl_instrument.cmi asmcomp/cmmgen.cmi
-asmcomp/cmmgen.cmx : asmcomp/un_anf.cmx typing/types.cmx utils/targetint.cmx \
-    bytecomp/switch.cmx asmcomp/strmatch.cmx asmcomp/proc.cmx \
-    bytecomp/printlambda.cmx typing/primitive.cmx utils/numbers.cmx \
-    utils/misc.cmx bytecomp/lambda.cmx middle_end/debuginfo.cmx \
-    utils/config.cmx asmcomp/compilenv.cmx asmcomp/cmx_format.cmi \
-    asmcomp/cmm.cmx utils/clflags.cmx asmcomp/clambda.cmx \
-    asmcomp/backend_var.cmx parsing/asttypes.cmi asmcomp/arch.cmx \
-    asmcomp/afl_instrument.cmx asmcomp/cmmgen.cmi
+asmcomp/cmm.cmo : bytecomp/lambda.cmi typing/ident.cmi \
+    middle_end/debuginfo.cmi parsing/asttypes.cmi asmcomp/arch.cmo \
+    asmcomp/cmm.cmi
+asmcomp/cmm.cmx : bytecomp/lambda.cmx typing/ident.cmx \
+    middle_end/debuginfo.cmx parsing/asttypes.cmi asmcomp/arch.cmx \
+    asmcomp/cmm.cmi
+asmcomp/cmm.cmi : bytecomp/lambda.cmi typing/ident.cmi \
+    middle_end/debuginfo.cmi parsing/asttypes.cmi
+asmcomp/cmmgen.cmo : asmcomp/un_anf.cmi typing/types.cmi bytecomp/switch.cmi \
+    asmcomp/strmatch.cmi asmcomp/proc.cmi bytecomp/printlambda.cmi \
+    typing/primitive.cmi utils/numbers.cmi utils/misc.cmi bytecomp/lambda.cmi \
+    typing/ident.cmi middle_end/debuginfo.cmi utils/config.cmi \
+    asmcomp/compilenv.cmi asmcomp/cmx_format.cmi asmcomp/cmm.cmi \
+    utils/clflags.cmi asmcomp/clambda.cmi parsing/asttypes.cmi \
+    asmcomp/arch.cmo asmcomp/afl_instrument.cmi asmcomp/cmmgen.cmi
+asmcomp/cmmgen.cmx : asmcomp/un_anf.cmx typing/types.cmx bytecomp/switch.cmx \
+    asmcomp/strmatch.cmx asmcomp/proc.cmx bytecomp/printlambda.cmx \
+    typing/primitive.cmx utils/numbers.cmx utils/misc.cmx bytecomp/lambda.cmx \
+    typing/ident.cmx middle_end/debuginfo.cmx utils/config.cmx \
+    asmcomp/compilenv.cmx asmcomp/cmx_format.cmi asmcomp/cmm.cmx \
+    utils/clflags.cmx asmcomp/clambda.cmx parsing/asttypes.cmi \
+    asmcomp/arch.cmx asmcomp/afl_instrument.cmx asmcomp/cmmgen.cmi
 asmcomp/cmmgen.cmi : asmcomp/cmx_format.cmi asmcomp/cmm.cmi \
     asmcomp/clambda.cmi
 asmcomp/cmx_format.cmi : asmcomp/export_info.cmi asmcomp/clambda.cmi
@@ -1065,12 +1043,12 @@
     middle_end/parameter.cmi utils/numbers.cmi \
     middle_end/base_types/mutable_variable.cmi utils/misc.cmi \
     middle_end/base_types/linkage_name.cmi \
-    middle_end/initialize_symbol_to_let_symbol.cmi \
+    middle_end/initialize_symbol_to_let_symbol.cmi typing/ident.cmi \
     middle_end/flambda_utils.cmi middle_end/flambda.cmi \
     asmcomp/export_info.cmi middle_end/debuginfo.cmi asmcomp/compilenv.cmi \
     asmcomp/closure_offsets.cmi middle_end/base_types/closure_id.cmi \
-    utils/clflags.cmi asmcomp/clambda.cmi asmcomp/backend_var.cmi \
-    middle_end/allocated_const.cmi asmcomp/flambda_to_clambda.cmi
+    utils/clflags.cmi asmcomp/clambda.cmi middle_end/allocated_const.cmi \
+    asmcomp/flambda_to_clambda.cmi
 asmcomp/flambda_to_clambda.cmx : middle_end/base_types/variable.cmx \
     middle_end/base_types/var_within_closure.cmx \
     middle_end/base_types/tag.cmx middle_end/base_types/symbol.cmx \
@@ -1080,12 +1058,12 @@
     middle_end/parameter.cmx utils/numbers.cmx \
     middle_end/base_types/mutable_variable.cmx utils/misc.cmx \
     middle_end/base_types/linkage_name.cmx \
-    middle_end/initialize_symbol_to_let_symbol.cmx \
+    middle_end/initialize_symbol_to_let_symbol.cmx typing/ident.cmx \
     middle_end/flambda_utils.cmx middle_end/flambda.cmx \
     asmcomp/export_info.cmx middle_end/debuginfo.cmx asmcomp/compilenv.cmx \
     asmcomp/closure_offsets.cmx middle_end/base_types/closure_id.cmx \
-    utils/clflags.cmx asmcomp/clambda.cmx asmcomp/backend_var.cmx \
-    middle_end/allocated_const.cmx asmcomp/flambda_to_clambda.cmi
+    utils/clflags.cmx asmcomp/clambda.cmx middle_end/allocated_const.cmx \
+    asmcomp/flambda_to_clambda.cmi
 asmcomp/flambda_to_clambda.cmi : middle_end/base_types/symbol.cmi \
     middle_end/flambda.cmi asmcomp/export_info.cmi asmcomp/clambda.cmi
 asmcomp/import_approx.cmo : middle_end/base_types/variable.cmi \
@@ -1140,7 +1118,6 @@
 asmcomp/liveness.cmi : asmcomp/mach.cmi
 asmcomp/mach.cmo : asmcomp/debug/reg_with_debug_info.cmi \
     asmcomp/debug/reg_availability_set.cmi asmcomp/reg.cmi \
-<<<<<<< HEAD
     bytecomp/lambda.cmi typing/ident.cmi middle_end/debuginfo.cmi \
     asmcomp/cmm.cmi asmcomp/arch.cmo asmcomp/mach.cmi
 asmcomp/mach.cmx : asmcomp/debug/reg_with_debug_info.cmx \
@@ -1155,30 +1132,19 @@
 asmcomp/polling.cmx : asmcomp/reg.cmx asmcomp/mach.cmx \
     middle_end/debuginfo.cmx asmcomp/cmm.cmx asmcomp/polling.cmi
 asmcomp/polling.cmi : asmcomp/mach.cmi
-=======
-    middle_end/debuginfo.cmi asmcomp/cmm.cmi asmcomp/backend_var.cmi \
-    asmcomp/arch.cmo asmcomp/mach.cmi
-asmcomp/mach.cmx : asmcomp/debug/reg_with_debug_info.cmx \
-    asmcomp/debug/reg_availability_set.cmx asmcomp/reg.cmx \
-    middle_end/debuginfo.cmx asmcomp/cmm.cmx asmcomp/backend_var.cmx \
-    asmcomp/arch.cmx asmcomp/mach.cmi
-asmcomp/mach.cmi : asmcomp/debug/reg_availability_set.cmi asmcomp/reg.cmi \
-    middle_end/debuginfo.cmi asmcomp/cmm.cmi asmcomp/backend_var.cmi \
-    asmcomp/arch.cmo
->>>>>>> 4c130cae
 asmcomp/printclambda.cmo : bytecomp/printlambda.cmi bytecomp/lambda.cmi \
-    typing/ident.cmi asmcomp/clambda.cmi asmcomp/backend_var.cmi \
-    parsing/asttypes.cmi asmcomp/printclambda.cmi
+    typing/ident.cmi asmcomp/clambda.cmi parsing/asttypes.cmi \
+    asmcomp/printclambda.cmi
 asmcomp/printclambda.cmx : bytecomp/printlambda.cmx bytecomp/lambda.cmx \
-    typing/ident.cmx asmcomp/clambda.cmx asmcomp/backend_var.cmx \
-    parsing/asttypes.cmi asmcomp/printclambda.cmi
+    typing/ident.cmx asmcomp/clambda.cmx parsing/asttypes.cmi \
+    asmcomp/printclambda.cmi
 asmcomp/printclambda.cmi : asmcomp/clambda.cmi
-asmcomp/printcmm.cmo : utils/targetint.cmi bytecomp/lambda.cmi \
-    middle_end/debuginfo.cmi asmcomp/cmm.cmi asmcomp/backend_var.cmi \
-    parsing/asttypes.cmi asmcomp/printcmm.cmi
-asmcomp/printcmm.cmx : utils/targetint.cmx bytecomp/lambda.cmx \
-    middle_end/debuginfo.cmx asmcomp/cmm.cmx asmcomp/backend_var.cmx \
-    parsing/asttypes.cmi asmcomp/printcmm.cmi
+asmcomp/printcmm.cmo : bytecomp/lambda.cmi typing/ident.cmi \
+    middle_end/debuginfo.cmi asmcomp/cmm.cmi parsing/asttypes.cmi \
+    asmcomp/printcmm.cmi
+asmcomp/printcmm.cmx : bytecomp/lambda.cmx typing/ident.cmx \
+    middle_end/debuginfo.cmx asmcomp/cmm.cmx parsing/asttypes.cmi \
+    asmcomp/printcmm.cmi
 asmcomp/printcmm.cmi : middle_end/debuginfo.cmi asmcomp/cmm.cmi
 asmcomp/printlinear.cmo : asmcomp/printmach.cmi asmcomp/mach.cmi \
     asmcomp/linearize.cmi bytecomp/lambda.cmi middle_end/debuginfo.cmi \
@@ -1189,7 +1155,6 @@
 asmcomp/printlinear.cmi : asmcomp/linearize.cmi
 asmcomp/printmach.cmo : asmcomp/debug/reg_availability_set.cmi \
     asmcomp/reg.cmi asmcomp/proc.cmi asmcomp/printcmm.cmi asmcomp/mach.cmi \
-<<<<<<< HEAD
     bytecomp/lambda.cmi asmcomp/interval.cmi typing/ident.cmi \
     middle_end/debuginfo.cmi utils/config.cmi asmcomp/cmm.cmi \
     utils/clflags.cmi asmcomp/arch.cmo asmcomp/printmach.cmi
@@ -1198,16 +1163,6 @@
     bytecomp/lambda.cmx asmcomp/interval.cmx typing/ident.cmx \
     middle_end/debuginfo.cmx utils/config.cmx asmcomp/cmm.cmx \
     utils/clflags.cmx asmcomp/arch.cmx asmcomp/printmach.cmi
-=======
-    asmcomp/interval.cmi middle_end/debuginfo.cmi utils/config.cmi \
-    asmcomp/cmm.cmi utils/clflags.cmi asmcomp/backend_var.cmi \
-    asmcomp/arch.cmo asmcomp/printmach.cmi
-asmcomp/printmach.cmx : asmcomp/debug/reg_availability_set.cmx \
-    asmcomp/reg.cmx asmcomp/proc.cmx asmcomp/printcmm.cmx asmcomp/mach.cmx \
-    asmcomp/interval.cmx middle_end/debuginfo.cmx utils/config.cmx \
-    asmcomp/cmm.cmx utils/clflags.cmx asmcomp/backend_var.cmx \
-    asmcomp/arch.cmx asmcomp/printmach.cmi
->>>>>>> 4c130cae
 asmcomp/printmach.cmi : asmcomp/reg.cmi asmcomp/mach.cmi
 asmcomp/proc.cmo : asmcomp/x86_proc.cmi asmcomp/reg.cmi utils/misc.cmi \
     asmcomp/mach.cmi utils/config.cmi asmcomp/cmm.cmi asmcomp/arch.cmo \
@@ -1216,9 +1171,9 @@
     asmcomp/mach.cmx utils/config.cmx asmcomp/cmm.cmx asmcomp/arch.cmx \
     asmcomp/proc.cmi
 asmcomp/proc.cmi : asmcomp/reg.cmi asmcomp/mach.cmi
-asmcomp/reg.cmo : asmcomp/cmm.cmi asmcomp/backend_var.cmi asmcomp/reg.cmi
-asmcomp/reg.cmx : asmcomp/cmm.cmx asmcomp/backend_var.cmx asmcomp/reg.cmi
-asmcomp/reg.cmi : asmcomp/cmm.cmi asmcomp/backend_var.cmi
+asmcomp/reg.cmo : typing/ident.cmi asmcomp/cmm.cmi asmcomp/reg.cmi
+asmcomp/reg.cmx : typing/ident.cmx asmcomp/cmm.cmx asmcomp/reg.cmi
+asmcomp/reg.cmi : typing/ident.cmi asmcomp/cmm.cmi
 asmcomp/reload.cmo : asmcomp/reloadgen.cmi asmcomp/reg.cmi asmcomp/mach.cmi \
     asmcomp/cmm.cmi utils/clflags.cmi asmcomp/arch.cmo asmcomp/reload.cmi
 asmcomp/reload.cmx : asmcomp/reloadgen.cmx asmcomp/reg.cmx asmcomp/mach.cmx \
@@ -1241,17 +1196,16 @@
 asmcomp/scheduling.cmi : asmcomp/linearize.cmi
 asmcomp/selectgen.cmo : bytecomp/simplif.cmi asmcomp/reg.cmi \
     asmcomp/proc.cmi utils/numbers.cmi utils/misc.cmi asmcomp/mach.cmi \
-    bytecomp/lambda.cmi middle_end/debuginfo.cmi utils/config.cmi \
-    asmcomp/cmm.cmi asmcomp/backend_var.cmi parsing/asttypes.cmi \
-    asmcomp/arch.cmo asmcomp/selectgen.cmi
+    bytecomp/lambda.cmi typing/ident.cmi middle_end/debuginfo.cmi \
+    utils/config.cmi asmcomp/cmm.cmi parsing/asttypes.cmi asmcomp/arch.cmo \
+    asmcomp/selectgen.cmi
 asmcomp/selectgen.cmx : bytecomp/simplif.cmx asmcomp/reg.cmx \
     asmcomp/proc.cmx utils/numbers.cmx utils/misc.cmx asmcomp/mach.cmx \
-    bytecomp/lambda.cmx middle_end/debuginfo.cmx utils/config.cmx \
-    asmcomp/cmm.cmx asmcomp/backend_var.cmx parsing/asttypes.cmi \
-    asmcomp/arch.cmx asmcomp/selectgen.cmi
-asmcomp/selectgen.cmi : asmcomp/reg.cmi asmcomp/mach.cmi \
-    middle_end/debuginfo.cmi asmcomp/cmm.cmi asmcomp/backend_var.cmi \
-    asmcomp/arch.cmo
+    bytecomp/lambda.cmx typing/ident.cmx middle_end/debuginfo.cmx \
+    utils/config.cmx asmcomp/cmm.cmx parsing/asttypes.cmi asmcomp/arch.cmx \
+    asmcomp/selectgen.cmi
+asmcomp/selectgen.cmi : asmcomp/reg.cmi asmcomp/mach.cmi typing/ident.cmi \
+    middle_end/debuginfo.cmi asmcomp/cmm.cmi asmcomp/arch.cmo
 asmcomp/selection.cmo : asmcomp/spacetime_profiling.cmi \
     asmcomp/selectgen.cmi asmcomp/proc.cmi asmcomp/mach.cmi utils/config.cmi \
     asmcomp/cmm.cmi utils/clflags.cmi asmcomp/arch.cmo asmcomp/selection.cmi
@@ -1260,15 +1214,13 @@
     asmcomp/cmm.cmx utils/clflags.cmx asmcomp/arch.cmx asmcomp/selection.cmi
 asmcomp/selection.cmi : asmcomp/mach.cmi asmcomp/cmm.cmi
 asmcomp/spacetime_profiling.cmo : asmcomp/selectgen.cmi asmcomp/proc.cmi \
-    utils/misc.cmi asmcomp/mach.cmi bytecomp/lambda.cmi \
+    utils/misc.cmi asmcomp/mach.cmi bytecomp/lambda.cmi typing/ident.cmi \
     middle_end/debuginfo.cmi utils/config.cmi asmcomp/cmm.cmi \
-    asmcomp/backend_var.cmi parsing/asttypes.cmi asmcomp/arch.cmo \
-    asmcomp/spacetime_profiling.cmi
+    parsing/asttypes.cmi asmcomp/arch.cmo asmcomp/spacetime_profiling.cmi
 asmcomp/spacetime_profiling.cmx : asmcomp/selectgen.cmx asmcomp/proc.cmx \
-    utils/misc.cmx asmcomp/mach.cmx bytecomp/lambda.cmx \
+    utils/misc.cmx asmcomp/mach.cmx bytecomp/lambda.cmx typing/ident.cmx \
     middle_end/debuginfo.cmx utils/config.cmx asmcomp/cmm.cmx \
-    asmcomp/backend_var.cmx parsing/asttypes.cmi asmcomp/arch.cmx \
-    asmcomp/spacetime_profiling.cmi
+    parsing/asttypes.cmi asmcomp/arch.cmx asmcomp/spacetime_profiling.cmi
 asmcomp/spacetime_profiling.cmi : asmcomp/selectgen.cmi
 asmcomp/spill.cmo : asmcomp/reg.cmi asmcomp/proc.cmi utils/misc.cmi \
     asmcomp/mach.cmi asmcomp/cmm.cmi utils/clflags.cmi asmcomp/spill.cmi
@@ -1281,10 +1233,10 @@
     asmcomp/split.cmi
 asmcomp/split.cmi : asmcomp/mach.cmi
 asmcomp/strmatch.cmo : parsing/location.cmi bytecomp/lambda.cmi \
-    middle_end/debuginfo.cmi asmcomp/cmm.cmi asmcomp/backend_var.cmi \
+    typing/ident.cmi middle_end/debuginfo.cmi asmcomp/cmm.cmi \
     parsing/asttypes.cmi asmcomp/arch.cmo asmcomp/strmatch.cmi
 asmcomp/strmatch.cmx : parsing/location.cmx bytecomp/lambda.cmx \
-    middle_end/debuginfo.cmx asmcomp/cmm.cmx asmcomp/backend_var.cmx \
+    typing/ident.cmx middle_end/debuginfo.cmx asmcomp/cmm.cmx \
     parsing/asttypes.cmi asmcomp/arch.cmx asmcomp/strmatch.cmi
 asmcomp/strmatch.cmi : parsing/location.cmi middle_end/debuginfo.cmi \
     asmcomp/cmm.cmi
@@ -1316,12 +1268,12 @@
     middle_end/base_types/closure_id.cmi
 asmcomp/un_anf.cmo : bytecomp/semantics_of_primitives.cmi \
     asmcomp/printclambda.cmi utils/misc.cmi bytecomp/lambda.cmi \
-    middle_end/debuginfo.cmi utils/clflags.cmi asmcomp/clambda.cmi \
-    asmcomp/backend_var.cmi parsing/asttypes.cmi asmcomp/un_anf.cmi
+    typing/ident.cmi middle_end/debuginfo.cmi utils/clflags.cmi \
+    asmcomp/clambda.cmi parsing/asttypes.cmi asmcomp/un_anf.cmi
 asmcomp/un_anf.cmx : bytecomp/semantics_of_primitives.cmx \
     asmcomp/printclambda.cmx utils/misc.cmx bytecomp/lambda.cmx \
-    middle_end/debuginfo.cmx utils/clflags.cmx asmcomp/clambda.cmx \
-    asmcomp/backend_var.cmx parsing/asttypes.cmi asmcomp/un_anf.cmi
+    typing/ident.cmx middle_end/debuginfo.cmx utils/clflags.cmx \
+    asmcomp/clambda.cmx parsing/asttypes.cmi asmcomp/un_anf.cmi
 asmcomp/un_anf.cmi : asmcomp/clambda.cmi
 asmcomp/x86_ast.cmi :
 asmcomp/x86_dsl.cmo : asmcomp/x86_proc.cmi asmcomp/x86_ast.cmi \
@@ -2346,41 +2298,27 @@
     middle_end/base_types/compilation_unit.cmi
 asmcomp/debug/available_regs.cmo : asmcomp/debug/reg_with_debug_info.cmi \
     asmcomp/debug/reg_availability_set.cmi asmcomp/reg.cmi asmcomp/proc.cmi \
-    asmcomp/printmach.cmi utils/misc.cmi asmcomp/mach.cmi utils/clflags.cmi \
-    asmcomp/backend_var.cmi asmcomp/debug/available_regs.cmi
+    asmcomp/printmach.cmi utils/misc.cmi asmcomp/mach.cmi typing/ident.cmi \
+    utils/clflags.cmi asmcomp/debug/available_regs.cmi
 asmcomp/debug/available_regs.cmx : asmcomp/debug/reg_with_debug_info.cmx \
     asmcomp/debug/reg_availability_set.cmx asmcomp/reg.cmx asmcomp/proc.cmx \
-    asmcomp/printmach.cmx utils/misc.cmx asmcomp/mach.cmx utils/clflags.cmx \
-    asmcomp/backend_var.cmx asmcomp/debug/available_regs.cmi
+    asmcomp/printmach.cmx utils/misc.cmx asmcomp/mach.cmx typing/ident.cmx \
+    utils/clflags.cmx asmcomp/debug/available_regs.cmi
 asmcomp/debug/available_regs.cmi : asmcomp/mach.cmi
 asmcomp/debug/reg_availability_set.cmo : \
-    asmcomp/debug/reg_with_debug_info.cmi asmcomp/backend_var.cmi \
+    asmcomp/debug/reg_with_debug_info.cmi typing/ident.cmi \
     asmcomp/debug/reg_availability_set.cmi
 asmcomp/debug/reg_availability_set.cmx : \
-    asmcomp/debug/reg_with_debug_info.cmx asmcomp/backend_var.cmx \
+    asmcomp/debug/reg_with_debug_info.cmx typing/ident.cmx \
     asmcomp/debug/reg_availability_set.cmi
 asmcomp/debug/reg_availability_set.cmi : \
     asmcomp/debug/reg_with_debug_info.cmi asmcomp/reg.cmi
-asmcomp/debug/reg_with_debug_info.cmo : asmcomp/reg.cmi \
-    asmcomp/backend_var.cmi asmcomp/debug/reg_with_debug_info.cmi
-asmcomp/debug/reg_with_debug_info.cmx : asmcomp/reg.cmx \
-    asmcomp/backend_var.cmx asmcomp/debug/reg_with_debug_info.cmi
-asmcomp/debug/reg_with_debug_info.cmi : asmcomp/reg.cmi \
-    asmcomp/backend_var.cmi
+asmcomp/debug/reg_with_debug_info.cmo : asmcomp/reg.cmi typing/ident.cmi \
+    asmcomp/debug/reg_with_debug_info.cmi
+asmcomp/debug/reg_with_debug_info.cmx : asmcomp/reg.cmx typing/ident.cmx \
+    asmcomp/debug/reg_with_debug_info.cmi
+asmcomp/debug/reg_with_debug_info.cmi : asmcomp/reg.cmi typing/ident.cmi
 driver/compdynlink.cmi :
-driver/compdynlink_common.cmo : driver/compdynlink_types.cmi \
-    driver/compdynlink_platform_intf.cmi driver/compdynlink_common.cmi
-driver/compdynlink_common.cmx : driver/compdynlink_types.cmx \
-    driver/compdynlink_platform_intf.cmx driver/compdynlink_common.cmi
-driver/compdynlink_common.cmi : driver/compdynlink_platform_intf.cmi
-driver/compdynlink_platform_intf.cmo : driver/compdynlink_types.cmi \
-    driver/compdynlink_platform_intf.cmi
-driver/compdynlink_platform_intf.cmx : driver/compdynlink_types.cmx \
-    driver/compdynlink_platform_intf.cmi
-driver/compdynlink_platform_intf.cmi : driver/compdynlink_types.cmi
-driver/compdynlink_types.cmo : driver/compdynlink_types.cmi
-driver/compdynlink_types.cmx : driver/compdynlink_types.cmi
-driver/compdynlink_types.cmi :
 driver/compenv.cmo : utils/warnings.cmi utils/profile.cmi utils/misc.cmi \
     parsing/location.cmi utils/config.cmi utils/clflags.cmi utils/ccomp.cmi \
     driver/compenv.cmi
@@ -2422,7 +2360,7 @@
 driver/compmisc.cmx : utils/warnings.cmx typing/typemod.cmx utils/misc.cmx \
     parsing/location.cmx typing/ident.cmx typing/env.cmx utils/config.cmx \
     driver/compenv.cmx utils/clflags.cmx driver/compmisc.cmi
-driver/compmisc.cmi : typing/env.cmi utils/clflags.cmi
+driver/compmisc.cmi : typing/env.cmi
 driver/compplugin.cmo : utils/misc.cmi parsing/location.cmi utils/config.cmi \
     driver/compmisc.cmi driver/compenv.cmi driver/compdynlink.cmi \
     utils/clflags.cmi driver/compplugin.cmi
@@ -2521,14 +2459,14 @@
     typing/outcometree.cmi typing/env.cmi
 toplevel/opttopdirs.cmo : utils/warnings.cmi typing/types.cmi \
     typing/printtyp.cmi toplevel/opttoploop.cmi utils/misc.cmi \
-    parsing/longident.cmi typing/env.cmi typing/ctype.cmi utils/config.cmi \
-    driver/compdynlink.cmi utils/clflags.cmi asmcomp/asmlink.cmi \
-    toplevel/opttopdirs.cmi
+    parsing/longident.cmi typing/ident.cmi typing/env.cmi typing/ctype.cmi \
+    utils/config.cmi driver/compdynlink.cmi utils/clflags.cmi \
+    asmcomp/asmlink.cmi toplevel/opttopdirs.cmi
 toplevel/opttopdirs.cmx : utils/warnings.cmx typing/types.cmx \
     typing/printtyp.cmx toplevel/opttoploop.cmx utils/misc.cmx \
-    parsing/longident.cmx typing/env.cmx typing/ctype.cmx utils/config.cmx \
-    driver/compdynlink.cmi utils/clflags.cmx asmcomp/asmlink.cmx \
-    toplevel/opttopdirs.cmi
+    parsing/longident.cmx typing/ident.cmx typing/env.cmx typing/ctype.cmx \
+    utils/config.cmx driver/compdynlink.cmi utils/clflags.cmx \
+    asmcomp/asmlink.cmx toplevel/opttopdirs.cmi
 toplevel/opttopdirs.cmi : parsing/longident.cmi
 toplevel/opttoploop.cmo : utils/warnings.cmi typing/types.cmi \
     typing/typemod.cmi typing/typedtree.cmi typing/typecore.cmi \
@@ -2541,10 +2479,10 @@
     parsing/lexer.cmi bytecomp/lambda.cmi typing/includemod.cmi \
     asmcomp/import_approx.cmi typing/ident.cmi toplevel/genprintval.cmi \
     typing/env.cmi utils/config.cmi driver/compmisc.cmi asmcomp/compilenv.cmi \
-    driver/compenv.cmi utils/clflags.cmi typing/btype.cmi \
-    middle_end/backend_intf.cmi parsing/asttypes.cmi parsing/ast_helper.cmi \
-    asmcomp/asmlink.cmi asmcomp/asmgen.cmi asmcomp/arch.cmo \
-    toplevel/opttoploop.cmi
+    driver/compenv.cmi driver/compdynlink.cmi utils/clflags.cmi \
+    typing/btype.cmi middle_end/backend_intf.cmi parsing/asttypes.cmi \
+    parsing/ast_helper.cmi asmcomp/asmlink.cmi asmcomp/asmgen.cmi \
+    asmcomp/arch.cmo toplevel/opttoploop.cmi
 toplevel/opttoploop.cmx : utils/warnings.cmx typing/types.cmx \
     typing/typemod.cmx typing/typedtree.cmx typing/typecore.cmx \
     bytecomp/translmod.cmx bytecomp/simplif.cmx asmcomp/proc.cmx \
@@ -2556,21 +2494,21 @@
     parsing/lexer.cmx bytecomp/lambda.cmx typing/includemod.cmx \
     asmcomp/import_approx.cmx typing/ident.cmx toplevel/genprintval.cmx \
     typing/env.cmx utils/config.cmx driver/compmisc.cmx asmcomp/compilenv.cmx \
-    driver/compenv.cmx utils/clflags.cmx typing/btype.cmx \
-    middle_end/backend_intf.cmi parsing/asttypes.cmi parsing/ast_helper.cmx \
-    asmcomp/asmlink.cmx asmcomp/asmgen.cmx asmcomp/arch.cmx \
-    toplevel/opttoploop.cmi
+    driver/compenv.cmx driver/compdynlink.cmi utils/clflags.cmx \
+    typing/btype.cmx middle_end/backend_intf.cmi parsing/asttypes.cmi \
+    parsing/ast_helper.cmx asmcomp/asmlink.cmx asmcomp/asmgen.cmx \
+    asmcomp/arch.cmx toplevel/opttoploop.cmi
 toplevel/opttoploop.cmi : utils/warnings.cmi typing/types.cmi \
     typing/path.cmi parsing/parsetree.cmi typing/outcometree.cmi \
     parsing/longident.cmi parsing/location.cmi typing/env.cmi
 toplevel/opttopmain.cmo : utils/warnings.cmi asmcomp/printmach.cmi \
-    toplevel/opttoploop.cmi toplevel/opttopdirs.cmi utils/misc.cmi \
-    driver/main_args.cmi parsing/location.cmi driver/compmisc.cmi \
-    driver/compenv.cmi utils/clflags.cmi toplevel/opttopmain.cmi
+    toplevel/opttoploop.cmi toplevel/opttopdirs.cmi driver/main_args.cmi \
+    parsing/location.cmi driver/compmisc.cmi driver/compenv.cmi \
+    utils/clflags.cmi toplevel/opttopmain.cmi
 toplevel/opttopmain.cmx : utils/warnings.cmx asmcomp/printmach.cmx \
-    toplevel/opttoploop.cmx toplevel/opttopdirs.cmx utils/misc.cmx \
-    driver/main_args.cmx parsing/location.cmx driver/compmisc.cmx \
-    driver/compenv.cmx utils/clflags.cmx toplevel/opttopmain.cmi
+    toplevel/opttoploop.cmx toplevel/opttopdirs.cmx driver/main_args.cmx \
+    parsing/location.cmx driver/compmisc.cmx driver/compenv.cmx \
+    utils/clflags.cmx toplevel/opttopmain.cmi
 toplevel/opttopmain.cmi :
 toplevel/opttopstart.cmo : toplevel/opttopmain.cmi
 toplevel/opttopstart.cmx : toplevel/opttopmain.cmx
@@ -2625,13 +2563,13 @@
     parsing/parsetree.cmi typing/outcometree.cmi parsing/longident.cmi \
     parsing/location.cmi typing/env.cmi
 toplevel/topmain.cmo : utils/warnings.cmi toplevel/toploop.cmi \
-    toplevel/topdirs.cmi utils/profile.cmi utils/misc.cmi \
-    driver/main_args.cmi parsing/location.cmi driver/compmisc.cmi \
-    driver/compenv.cmi utils/clflags.cmi toplevel/topmain.cmi
+    toplevel/topdirs.cmi utils/profile.cmi driver/main_args.cmi \
+    parsing/location.cmi driver/compmisc.cmi driver/compenv.cmi \
+    utils/clflags.cmi toplevel/topmain.cmi
 toplevel/topmain.cmx : utils/warnings.cmx toplevel/toploop.cmx \
-    toplevel/topdirs.cmx utils/profile.cmx utils/misc.cmx \
-    driver/main_args.cmx parsing/location.cmx driver/compmisc.cmx \
-    driver/compenv.cmx utils/clflags.cmx toplevel/topmain.cmi
+    toplevel/topdirs.cmx utils/profile.cmx driver/main_args.cmx \
+    parsing/location.cmx driver/compmisc.cmx driver/compenv.cmx \
+    utils/clflags.cmx toplevel/topmain.cmi
 toplevel/topmain.cmi :
 toplevel/topstart.cmo : toplevel/topmain.cmi
 toplevel/topstart.cmx : toplevel/topmain.cmx
@@ -2645,13 +2583,8 @@
     parsing/asttypes.cmi toplevel/trace.cmi
 toplevel/trace.cmi : typing/types.cmi typing/path.cmi parsing/longident.cmi \
     typing/env.cmi
-driver/compdynlink.cmx : driver/compdynlink_types.cmx \
-    driver/compdynlink_common.cmx asmcomp/cmx_format.cmi \
-    driver/compdynlink.cmi
+driver/compdynlink.cmx : asmcomp/cmx_format.cmi driver/compdynlink.cmi
 driver/compdynlink.cmo : bytecomp/symtable.cmi bytecomp/opcodes.cmo \
-    utils/misc.cmi bytecomp/meta.cmi typing/ident.cmi bytecomp/dll.cmi \
-    utils/config.cmi driver/compdynlink_types.cmi \
-    driver/compdynlink_common.cmi bytecomp/cmo_format.cmi \
-    driver/compdynlink.cmi
-driver/compdynlink_platform_intf.cmx : driver/compdynlink_types.cmx \
-    driver/compdynlink_platform_intf.cmi+    utils/misc.cmi bytecomp/meta.cmi bytecomp/dll.cmi utils/consistbl.cmi \
+    utils/config.cmi bytecomp/cmo_format.cmi typing/cmi_format.cmi \
+    driver/compdynlink.cmi